# RAPIDS Accelerator For Apache Spark
NOTE: For the latest stable [README.md](https://github.com/nvidia/spark-rapids/blob/main/README.md) ensure you are on the main branch.

The RAPIDS Accelerator for Apache Spark provides a set of plugins for
[Apache Spark](https://spark.apache.org) that leverage GPUs to accelerate processing 
via the [RAPIDS](https://rapids.ai) libraries.

Documentation on the current release can be found [here](https://nvidia.github.io/spark-rapids/).

To get started and try the plugin out use the [getting started guide](https://docs.nvidia.com/spark-rapids/user-guide/latest/getting-started/overview.html).

## Compatibility

The SQL plugin tries to produce results that are bit for bit identical with Apache Spark.
Operator compatibility is documented [here](./docs/compatibility.md)

## Tuning

To get started tuning your job and get the most performance out of it please start with the
[tuning guide](https://docs.nvidia.com/spark-rapids/user-guide/latest/tuning-guide.html).

## Configuration

The plugin has a set of Spark configs that control its behavior and are documented
[here](docs/configs.md).

## Issues & Questions

We use github to track bugs, feature requests, and answer questions. File an
[issue](https://github.com/NVIDIA/spark-rapids/issues/new/choose) for a bug or feature request. Ask
or answer a question on the [discussion board](https://github.com/NVIDIA/spark-rapids/discussions).

## Download

The jar files for the most recent release can be retrieved from the [download](docs/download.md)
page.

## Building From Source

See the [build instructions in the contributing guide](CONTRIBUTING.md#building-from-source).

## Testing

Tests are described [here](tests/README.md).

## Integration
The RAPIDS Accelerator For Apache Spark does provide some APIs for doing zero copy data
transfer into other GPU enabled applications.  It is described
[here](https://docs.nvidia.com/spark-rapids/user-guide/latest/additional-functionality/ml-integration.html).

Currently, we are working with XGBoost to try to provide this integration out of the box.

You may need to disable RMM caching when exporting data to an ML library as that library
will likely want to use all of the GPU's memory and if it is not aware of RMM it will not have
access to any of the memory that RMM is holding.

## Qualification and Profiling tools

The Qualification and Profiling tools have been moved to
[nvidia/spark-rapids-tools](https://github.com/NVIDIA/spark-rapids-tools) repo.

Please refer to [Qualification tool documentation](https://docs.nvidia.com/spark-rapids/user-guide/latest/spark-qualification-tool.html)
and [Profiling tool documentation](https://docs.nvidia.com/spark-rapids/user-guide/latest/spark-profiling-tool.html)
for more details on how to use the tools.

## Dependency for External Projects

If you need to develop some functionality on top of RAPIDS Accelerator For Apache Spark (we currently
limit support to GPU-accelerated UDFs) we recommend you declare our distribution artifact
as a `provided` dependency.

```xml
<dependency>
    <groupId>com.nvidia</groupId>
    <artifactId>rapids-4-spark_2.12</artifactId>
<<<<<<< HEAD
    <version>24.02.0</version>
=======
    <version>24.04.0-SNAPSHOT</version>
>>>>>>> 3cf676fa
    <scope>provided</scope>
</dependency>
```<|MERGE_RESOLUTION|>--- conflicted
+++ resolved
@@ -73,11 +73,7 @@
 <dependency>
     <groupId>com.nvidia</groupId>
     <artifactId>rapids-4-spark_2.12</artifactId>
-<<<<<<< HEAD
-    <version>24.02.0</version>
-=======
     <version>24.04.0-SNAPSHOT</version>
->>>>>>> 3cf676fa
     <scope>provided</scope>
 </dependency>
 ```