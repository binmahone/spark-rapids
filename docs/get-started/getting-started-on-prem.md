---
layout: page
title: On-Prem
nav_order: 1
parent: Getting-Started
---

# Getting Started with RAPIDS Accelerator with on premise cluster or local mode
## Spark Deployment Methods
The way you decide to deploy Spark affects the steps you must take to install and setup Spark and
the RAPIDS Accelerator for Apache Spark. The primary methods of deploy Spark are:
- Local mode - this is for dev/testing only, not for production
- Standalone Mode
- On a YARN cluster
- On a Kubernetes cluster

## Apache Spark Setup for GPU
Each GPU node where you are running Spark needs to have the following installed. If you are running
with Docker on Kubernetes then skip these as you will do this as part of the docker build.
- Install Java 8 - note jdk11 is supported by Spark, but we have been building and testing with
  jdk8, so we suggest using that for now.
  - Ubuntu: `sudo apt install openjdk-8-jdk-headless`
- Install the GPU driver and CUDA toolkit. Instructions for Ubuntu 18.04 with CUDA 10.1 are below.
  - [Download](https://developer.nvidia.com/cuda-10.1-download-archive-base) and install
    GPU drivers and the CUDA Toolkit. Installing these packages will require a node reboot after
    installation.
  - `wget https://developer.download.nvidia.com/compute/cuda/repos/ubuntu1804/x86_64/cuda-ubuntu1804.pin`
  - `sudo mv cuda-ubuntu1804.pin /etc/apt/preferences.d/cuda-repository-pin-600`
  - `wget http://developer.download.nvidia.com/compute/cuda/10.1/Prod/local_installers/cuda-repo-ubuntu1804-10-1-local-10.1.243-418.87.00_1.0-1_amd64.deb`
  - `sudo dpkg -i cuda-repo-ubuntu1804-10-1-local-10.1.243-418.87.00_1.0-1_amd64.deb`
  - `sudo apt-key add /var/cuda-repo-10-1-local-10.1.243-418.87.00/7fa2af80.pub`
  - `sudo apt-get update`
  - `sudo apt-get -y install cuda`

Below are sections on installing Spark and the RAPIDS Accelerator on a single node.  You may want
to read the deployment method sections before doing any installations.

## Install Spark
To install Apache Spark please follow the official 
[instructions](https://spark.apache.org/docs/latest/#launching-on-a-cluster). Supported versions of
Spark are listed on the [download](../download.md) page.  Please note that only
scala version 2.12 is currently supported by the accelerator. 

## Download the RAPIDS jars
The [accelerator](https://mvnrepository.com/artifact/com.nvidia/rapids-4-spark_2.12) and 
[cudf](https://mvnrepository.com/artifact/ai.rapids/cudf) jars are available in the 
[download](../download.md) section.

Download the RAPIDS Accelerator for Apache Spark plugin jar. Then download the version of the cudf
jar that your version of the accelerator depends on. Each cudf jar is for a specific version of
CUDA and will not run on other versions. The jars use a maven classifier to keep them separate.

- CUDA 10.1 => classifier cuda10-1
- CUDA 10.2 => classifier cuda10-2
- CUDA 11.0 => classifier cuda11

For example, here is a sample version of the jars and cudf with CUDA 10.1 support:
<<<<<<< HEAD
- cudf-0.19.2-cuda10-1.jar
- rapids-4-spark_2.12-0.5.0.jar
=======
- cudf-0.18.1-cuda10-1.jar
- rapids-4-spark_2.12-0.4.1.jar
>>>>>>> 17680623


For simplicity export the location to these jars. This example assumes the sample jars above have
been placed in the `/opt/sparkRapidsPlugin` directory:
```shell 
export SPARK_RAPIDS_DIR=/opt/sparkRapidsPlugin
<<<<<<< HEAD
export SPARK_CUDF_JAR=${SPARK_RAPIDS_DIR}/cudf-0.19.2-cuda10-1.jar
export SPARK_RAPIDS_PLUGIN_JAR=${SPARK_RAPIDS_DIR}/rapids-4-spark_2.12-0.5.0.jar
=======
export SPARK_CUDF_JAR=${SPARK_RAPIDS_DIR}/cudf-0.18.1-cuda10-1.jar
export SPARK_RAPIDS_PLUGIN_JAR=${SPARK_RAPIDS_DIR}/rapids-4-spark_2.12-0.4.1.jar
>>>>>>> 17680623
```

## Install the GPU Discovery Script
If you are using Apache Spark's GPU scheduling feature please be sure to follow what your cluster
administrator recommends.  Often this will involve downloading a GPU discovery script and this
example will assume as such.
Download the
[getGpusResource.sh](https://github.com/apache/spark/blob/master/examples/src/main/scripts/getGpusResources.sh)
script and install it on all the nodes. Put it into a local folder.  You may put it in the same
directory as the plugin jars (`/opt/sparkRapidsPlugin` in the example).

## Local Mode
This is for testing/dev setup only.  It is not to be used in production.  In this mode Spark runs
everything in a single process on a single node.
- [Install Spark](#install-spark)
- [Install the RAPIDS jars](#download-the-rapids-jars)
- Launch your Spark shell session. 

Default configs usually work fine in local mode.  The required changes are setting the config 
`spark.plugins` to `com.nvidia.spark.SQLPlugin` and including the jars as a dependency. All of the
other config settings and command line parameters are to try and better configure spark for GPU
execution.
 
```shell 
$SPARK_HOME/bin/spark-shell \
       --master local \
       --num-executors 1 \
       --conf spark.executor.cores=1 \
       --conf spark.rapids.sql.concurrentGpuTasks=1 \
       --driver-memory 10g \
       --conf spark.rapids.memory.pinnedPool.size=2G \
       --conf spark.locality.wait=0s \
       --conf spark.sql.files.maxPartitionBytes=512m \
       --conf spark.plugins=com.nvidia.spark.SQLPlugin \
       --jars ${SPARK_CUDF_JAR},${SPARK_RAPIDS_PLUGIN_JAR}
```
You can run one of the examples below such as the [Example Join Operation](#example-join-operation)

## Spark Standalone Cluster
For reference, the Spark documentation is
[here](http://spark.apache.org/docs/latest/spark-standalone.html).

Spark Standalone mode requires starting the Spark master and worker(s). You can run it on a single
machine or multiple machines for distributed setup.

The first step is to [Install Spark](#install-spark), the 
[RAPIDS Accelerator for Spark jars](#download-the-rapids-jars), and the 
[GPU discovery script](#install-the-gpu-discovery-script) on all the nodes you want to use.
See the note at the end of this section if using Spark 3.1.1 or above.
After that choose one of the nodes to be your master node and start the master.  Note that the
master process does **not** need a GPU to function properly.

On the master node:
  - Make sure `SPARK_HOME` is exported
  - run `$SPARK_HOME/sbin/start-master.sh`
    - This script will print a message saying starting Master and have a path to a log file.
      Examine the log file to make sure there are no errors starting the Spark Master process.
  - `export MASTER_HOST=`[_the hostname of the master_]
  - Go to the Spark Master UI to verify it has started.  The UI should be accessible at
     `http://${MASTER_HOST}:8080`
  - Find the Spark URL for the Spark Master. This can be found in the Spark Master logs or from
    the Spark Master UI. It will likely be: `spark://${MASTER_HOST}:7077`. You will need this URL
    for starting the workers and submitting applications.
    
Now for each worker node:
- Setup worker configs on each node
  - `cp $SPARK_HOME/conf/spark-env.sh.template $SPARK_HOME/conf/spark-env.sh`
  - Edit `$SPARK_HOME/conf/spark-env.sh` and add any worker options. The example below sets the
    number of GPUs per worker to 4 and points to the discovery script.  Change this for your setup.
    - `SPARK_WORKER_OPTS="-Dspark.worker.resource.gpu.amount=4 -Dspark.worker.resource.gpu.discoveryScript=/opt/sparkRapidsPlugin/getGpusResources.sh"`
- Start the worker(s)
  - For multiple workers:
    - You can add each hostname to the file `$SPARK_HOME/conf/slaves` and use the scripts provided
      by Spark to start all of them. This requires password-less ssh to be setup. If you do not
      have a password-less setup, you can set the environment variable `SPARK_SSH_FOREGROUND` and
      serially provide a password for each worker.
    - Run `$SPARK_HOME/sbin/start-slaves.sh`
- For a single worker:
  - `$SPARK_HOME/sbin/start-slave.sh spark://${MASTER_HOST}:7077`
  
Now you can go to the master UI at `http://${MASTER_HOST}:8080` and verify all the workers have
started.

Submitting a Spark application to a standalone mode cluster requires a few configs to be set. These
configs can be placed in the Spark default confs if you want all jobs to use the GPU. The plugin
requires its jars to be in the executor classpath.  GPU scheduling also requires the Spark job to 
ask for GPUs.  The plugin cannot utilize more than one GPU per executor. 

In this case we are asking for 1 GPU per executor (the plugin cannot utilize more than one), and 4 
CPU tasks per executor (but only one task will be on the GPU at a time).  This allows for 
overlapping I/O and computation. 

```shell 
$SPARK_HOME/bin/spark-shell \
       --master spark://${MASTER_HOST}:7077 \
       --conf spark.executor.extraClassPath=${SPARK_CUDF_JAR}:${SPARK_RAPIDS_PLUGIN_JAR} \
       --conf spark.driver.extraClassPath=${SPARK_CUDF_JAR}:${SPARK_RAPIDS_PLUGIN_JAR} \
       --conf spark.rapids.sql.concurrentGpuTasks=1 \
       --driver-memory 2G \
       --conf spark.executor.memory=4G \
       --conf spark.executor.cores=4 \
       --conf spark.task.cpus=1 \
       --conf spark.executor.resource.gpu.amount=1 \
       --conf spark.task.resource.gpu.amount=0.25 \
       --conf spark.rapids.memory.pinnedPool.size=2G \
       --conf spark.locality.wait=0s \
       --conf spark.sql.files.maxPartitionBytes=512m \
       --conf spark.plugins=com.nvidia.spark.SQLPlugin
```

Please note that if you are using Spark 3.1.1 or higher, the RAPIDS Accelerator for Apache Spark plugin jar
and CUDF jar do not need to be installed on all the nodes and the configs
`spark.executor.extraClassPath` and `spark.driver.extraClassPath` can be replaced in the above
command with `--jars ${SPARK_CUDF_JAR},${SPARK_RAPIDS_PLUGIN_JAR}`.
This will automatically distribute the jars to the nodes for you.

## Running on YARN

YARN requires you to [Install Spark](#install-spark), the
[RAPIDS Accelerator for Spark jars](#download-the-rapids-jars), and the
[GPU discovery script](#install-the-gpu-discovery-script) on a launcher node. YARN handles
shipping them to the cluster nodes as needed. If you want to use the GPU scheduling feature in
Spark it requires YARN version >= 2.10 or >= 3.1.1 and ideally you would use >= 3.1.3 in order to
get support for nvidia-docker version 2.

It is recommended to run your YARN cluster with Docker, cgroup isolation and GPU
scheduling enabled. This way your Spark containers run isolated and can only see the GPUs that
were requested.  If you do not run in an isolated environment then you need to ensure you run on
hosts that have GPUs and there is a mechanism that allows you to allocate GPUs when the GPUs are
in process-exclusive mode. See the `nvidia-smi` documentation for more details on setting up
process-exclusive mode. If you have a pre-existing method for allocating GPUs and dealing with
multiple applications you could write your own custom discovery class to deal with that.

This assumes you have YARN already installed and set up. Setting up a YARN cluster is not covered
in these instructions. Spark must have been built specifically for the Hadoop/YARN version you
use - either 3.x or 2.x.

### YARN 3.1.3 with Isolation and GPU Scheduling Enabled
- Configure YARN to support
  [GPU scheduling and isolation](https://hadoop.apache.org/docs/r3.1.3/hadoop-yarn/hadoop-yarn-site/UsingGpus.html).
- Install [Spark](#install-spark), the
  [RAPIDS Accelerator for Spark jars](#download-the-rapids-jars), and the
  [GPU discovery script](#install-the-gpu-discovery-script) on the node from which you are
  launching your Spark application.
- Use the following configuration settings when running Spark on YARN, changing the values as
  necessary:
```shell 
$SPARK_HOME/bin/spark-shell \
       --master yarn \
       --conf spark.rapids.sql.concurrentGpuTasks=1 \
       --driver-memory 2G \
       --conf spark.executor.memory=4G \
       --conf spark.executor.cores=4 \
       --conf spark.executor.resource.gpu.amount=1 \
       --conf spark.task.cpus=1 \
       --conf spark.task.resource.gpu.amount=0.25 \
       --conf spark.rapids.memory.pinnedPool.size=2G \
       --conf spark.locality.wait=0s \
       --conf spark.sql.files.maxPartitionBytes=512m \
       --conf spark.plugins=com.nvidia.spark.SQLPlugin \
       --conf spark.executor.resource.gpu.discoveryScript=./getGpusResources.sh \
       --files ${SPARK_RAPIDS_DIR}/getGpusResources.sh \
       --jars ${SPARK_CUDF_JAR},${SPARK_RAPIDS_PLUGIN_JAR}
```  

### YARN 2.10 with Isolation and GPU Scheduling Enabled
- Configure YARN to support
 [GPU scheduling and isolation](https://hadoop.apache.org/docs/r2.10.0/hadoop-yarn/hadoop-yarn-site/ResourceProfiles.html)
- Install [Spark](#install-spark), the
  [RAPIDS Accelerator for Spark jars](#download-the-rapids-jars), and the
  [GPU discovery script](#install-the-gpu-discovery-script) on the node from which you are
  launching your Spark application.
- Use the following configs when running Spark on YARN, changing the values as necessary:
```shell 
$SPARK_HOME/bin/spark-shell \
       --master yarn \
       --conf spark.rapids.sql.concurrentGpuTasks=1 \
       --driver-memory 2G \
       --conf spark.executor.memory=4G \
       --conf spark.executor.cores=4 \
       --conf spark.task.cpus=1 \
       --conf spark.task.resource.gpu.amount=0.25 \
       --conf spark.rapids.memory.pinnedPool.size=2G \
       --conf spark.locality.wait=0s \
       --conf spark.sql.files.maxPartitionBytes=512m \
       --conf spark.plugins=com.nvidia.spark.SQLPlugin \
       --conf spark.executor.resource.gpu.amount=1 \
       --conf spark.executor.resource.gpu.discoveryScript=./getGpusResources.sh \
       --files ${SPARK_RAPIDS_DIR}/getGpusResources.sh \
       --jars ${SPARK_CUDF_JAR},${SPARK_RAPIDS_PLUGIN_JAR}
``` 

### YARN without Isolation
If you run YARN without isolation then you can run the RAPIDS Accelerator for Spark as long as you
run your Spark application on nodes with GPUs and the GPUs are configured in `EXCLUSIVE_PROCESS`
mode. Without this, there would need to be a mechanism to ensure that only one executor is
accessing a GPU at once. Note it does not matter if GPU scheduling support is enabled.
- On all your YARN nodes, ensure the GPUs are in `EXCLUSIVE_PROCESS` mode:
  - Run `nvidia-smi` to see how many GPUs and get the indexes of the GPUs
  - Foreach GPU index set it to `EXCLUSIVE_PROCESS` mode:
    - `nvidia-smi -c EXCLUSIVE_PROCESS -i $index`
- Install [Spark](#install-spark), the
  [RAPIDS Accelerator for Spark jars](#download-the-rapids-jars), and the
  [GPU discovery script](#install-the-gpu-discovery-script) on the node from which you are
  launching your Spark application.
- Use the following configs when running Spark on YARN. Note that we are configuring a resource
discovery plugin. Spark will first try to discover the GPUs using this plugin and then fall back
to the discovery script if this doesn’t work. This plugin knows how to atomically acquire a GPU in
process exclusive mode and expose it to the tasks. 

```shell 
$SPARK_HOME/bin/spark-shell \
       --master yarn \
       --conf spark.rapids.sql.concurrentGpuTasks=1 \
       --driver-memory 2G \
       --conf spark.executor.memory=4G \
       --conf spark.executor.cores=4 \
       --conf spark.task.cpus=1 \
       --conf spark.task.resource.gpu.amount=0.25 \
       --conf spark.rapids.memory.pinnedPool.size=2G \
       --conf spark.locality.wait=0s \
       --conf spark.sql.files.maxPartitionBytes=512m \
       --conf spark.plugins=com.nvidia.spark.SQLPlugin \
       --conf spark.resources.discoveryPlugin=com.nvidia.spark.ExclusiveModeGpuDiscoveryPlugin \
       --conf spark.executor.resource.gpu.amount=1 \
       --conf spark.executor.resource.gpu.discoveryScript=./getGpusResources.sh \
       --files ${SPARK_RAPIDS_DIR}/getGpusResources.sh \
       --jars ${SPARK_CUDF_JAR},${SPARK_RAPIDS_PLUGIN_JAR}
```  

## Running on Kubernetes
Please refer to [Getting Started with RAPIDS and Kubernetes](./getting-started-kubernetes.md).

## RAPIDS Accelerator Configuration and Tuning
Most of what you need you can get from [tuning guide](../tuning-guide.md).

The following configs will help you to get started but must be configured based on your cluster
and application.

1. If you are using the KryoSerializer with Spark, e.g.:
   `--conf spark.serializer=org.apache.spark.serializer.KryoSerializer`, you will have to register
   the GpuKryoRegistrator class, e.g.:
   `--conf spark.kryo.registrator=com.nvidia.spark.rapids.GpuKryoRegistrator`.
1. Configure the amount of executor memory like you would for a normal Spark application.  If most
   of the job will run on the GPU then often you can run with less executor heap memory than would
   be needed for the corresponding Spark job on the CPU.

### Example Command Running on YARN
```shell 
$SPARK_HOME/bin/spark-shell --master yarn \
  --num-executors 1 \
  --conf spark.plugins=com.nvidia.spark.SQLPlugin \
  --conf spark.executor.cores=6 \
  --conf spark.rapids.sql.concurrentGpuTasks=2 \
  --executor-memory 20g \
  --conf spark.executor.memoryOverhead=10g \
  --conf spark.rapids.memory.pinnedPool.size=8G \
  --conf spark.locality.wait=0s \
  --conf spark.sql.files.maxPartitionBytes=512m \
  --conf spark.executor.resource.gpu.discoveryScript=./getGpusResources.sh \
  --conf spark.task.resource.gpu.amount=0.166 \
  --conf spark.executor.resource.gpu.amount=1 \
  --files $SPARK_RAPIDS_DIR/getGpusResources.sh
  --jars ${SPARK_CUDF_JAR},${SPARK_RAPIDS_PLUGIN_JAR}
```

## Example Join Operation
Once you have started your Spark shell you can run the following commands to do a basic join and
look at the UI to see that it runs on the GPU.
```scala
val df = sc.makeRDD(1 to 10000000, 6).toDF
val df2 = sc.makeRDD(1 to 10000000, 6).toDF
df.select( $"value" as "a").join(df2.select($"value" as "b"), $"a" === $"b").count
```
Go to the Spark UI and click on the application you ran and on the “SQL” tab. If you click the
operation “count at ...”, you should see the graph of Spark Execs and some of those should have
the label Gpu...  For instance, in the screenshot below you will see `GpuRowToColumn`, `GpuFilter`,
and `GpuColumnarExchange`.  Those correspond to operations that run on the GPU.

![Join Example on Spark SQL UI](../img/join-sql-ui-example.png)

## Enabling RAPIDS Shuffle Manager

The _RAPIDS Shuffle Manager_ is an implementation of the `ShuffleManager` interface in Apache Spark
that allows custom mechanisms to exchange shuffle data, enabling _Remote Direct Memory 
Access (RDMA)_ and peer-to-peer communication between GPUs (NVLink/PCIe), by 
leveraging [Unified Communication X (UCX)](https://www.openucx.org/).

You can find out how to enable the accelerated shuffle in the 
[RAPIDS Shuffle Manager documentation](../additional-functionality/rapids-shuffle.md).

<<<<<<< HEAD
=======
##  GPU Scheduling For Pandas UDF
---
**NOTE**

The _GPU Scheduling for Pandas UDF_ is an experimental feature, and may change at any point it time.

---

_GPU Scheduling for Pandas UDF_ is built on Apache Spark's [Pandas UDF(user defined
function)](https://spark.apache.org/docs/3.0.0/sql-pyspark-pandas-with-arrow.html#pandas-udfs-aka-vectorized-udfs),
and has two components:

- **Share GPU with JVM**: Let the Python process share JVM GPU. The Python process could run on the
  same GPU with JVM.

- **Increase Speed**: Make the data transport faster between JVM process and Python process.



To enable _GPU Scheduling for Pandas UDF_, you need to configure your spark job with extra settings.

1. Make sure GPU exclusive mode is disabled. Note that this will not work if you are using exclusive
   mode to assign GPUs under spark.
2. Currently the python files are packed into the spark rapids plugin jar. 

    On Yarn, you need to add
    ```shell
    ...
    --py-files ${SPARK_RAPIDS_PLUGIN_JAR}
    ```


    On Standalone, you need to add
    ```shell
    ...
    --conf spark.executorEnv.PYTHONPATH=rapids-4-spark_2.12-0.4.1.jar \
    --py-files ${SPARK_RAPIDS_PLUGIN_JAR}
    ```

3. Enable GPU Scheduling for Pandas UDF.

    ```shell
    ...
    --conf spark.rapids.python.gpu.enabled=true \
    --conf spark.rapids.python.memory.gpu.pooling.enabled=false \
    --conf spark.rapids.sql.exec.ArrowEvalPythonExec=true \
    --conf spark.rapids.sql.exec.MapInPandasExec=true \
    --conf spark.rapids.sql.exec.FlatMapGroupsInPandasExec=true \
    --conf spark.rapids.sql.exec.AggregateInPandasExec=true \
    --conf spark.rapids.sql.exec.FlatMapCoGroupsInPandasExec=true \
    --conf spark.rapids.sql.exec.WindowInPandasExec=true
    ```

Please note the data transfer acceleration only supports scalar UDF and Scalar iterator UDF currently. 
You could choose the exec you need to enable.

### Other Configuration

Following configuration settings are also for _GPU Scheduling for Pandas UDF_
```
spark.rapids.python.concurrentPythonWorkers
spark.rapids.python.memory.gpu.allocFraction
spark.rapids.python.memory.gpu.maxAllocFraction
```

To find details on the above Python configuration settings, please see the [RAPIDS Accelerator for
Apache Spark Configuration Guide](../configs.md).


>>>>>>> 17680623

## Advanced Configuration

See the [RAPIDS Accelerator for Apache Spark Configuration Guide](../configs.md) for details on all
of the configuration settings specific to the RAPIDS Accelerator for Apache Spark.

## Monitoring
Since the plugin runs without any API changes, the easiest way to see what is running on the GPU
is to look at the "SQL" tab in the Spark web UI. The SQL tab only shows up after you have actually
executed a query. Go to the SQL tab in the UI, click on the query you are interested in and it
shows a DAG picture with details. You can also scroll down and twisty the "Details" section to see
the text representation.

If you want to look at the Spark plan via the code you can use the `explain()` function call.
For example: if `query` is the resulting DataFrame from the query then `query.explain()` will
print the physical plan from Spark.  From the query's physical plan you can see what nodes were
replaced with GPU calls.

The following is an example of a physical plan with operators running on the GPU: 

![ease-of-use](../img/ease-of-use.png)


## Debugging
For now, the best way to debug is how you would normally do it on Spark. Look at the UI and log
files to see what failed. If you got a segmentation fault from the GPU find the hs_err_pid.log
file. To make sure your hs_err_pid.log file goes into the YARN application log dir you can add in
the config: `--conf spark.executor.extraJavaOptions="-XX:ErrorFile=<LOG_DIR>/hs_err_pid_%p.log"`

If you want to see why an operation did not run on the GPU you can turn on the configuration:
[`--conf spark.rapids.sql.explain=NOT_ON_GPU`](../configs.md#sql.explain). A log message will then
be emitted to the driver log as to why a Spark operation is not able to run on the GPU.

## Out of GPU Memory
GPU out of memory errors can show up in multiple ways.  You can see an error that it out of memory
or it can also manifest as crashes.  Generally this means your partition size is too big.  In that
case go back to the [Configuration section](#rapids-accelerator-configuration-and-tuning) for the
partition size and/or the number of partitions. Possibly reduce the number of concurrent GPU tasks
to 1. The Spark UI may give you a hint at the size of the data. Look at either the input data or
the shuffle data size for the stage that failed.<|MERGE_RESOLUTION|>--- conflicted
+++ resolved
@@ -55,26 +55,16 @@
 - CUDA 11.0 => classifier cuda11
 
 For example, here is a sample version of the jars and cudf with CUDA 10.1 support:
-<<<<<<< HEAD
 - cudf-0.19.2-cuda10-1.jar
 - rapids-4-spark_2.12-0.5.0.jar
-=======
-- cudf-0.18.1-cuda10-1.jar
-- rapids-4-spark_2.12-0.4.1.jar
->>>>>>> 17680623
 
 
 For simplicity export the location to these jars. This example assumes the sample jars above have
 been placed in the `/opt/sparkRapidsPlugin` directory:
 ```shell 
 export SPARK_RAPIDS_DIR=/opt/sparkRapidsPlugin
-<<<<<<< HEAD
 export SPARK_CUDF_JAR=${SPARK_RAPIDS_DIR}/cudf-0.19.2-cuda10-1.jar
 export SPARK_RAPIDS_PLUGIN_JAR=${SPARK_RAPIDS_DIR}/rapids-4-spark_2.12-0.5.0.jar
-=======
-export SPARK_CUDF_JAR=${SPARK_RAPIDS_DIR}/cudf-0.18.1-cuda10-1.jar
-export SPARK_RAPIDS_PLUGIN_JAR=${SPARK_RAPIDS_DIR}/rapids-4-spark_2.12-0.4.1.jar
->>>>>>> 17680623
 ```
 
 ## Install the GPU Discovery Script
@@ -366,79 +356,6 @@
 You can find out how to enable the accelerated shuffle in the 
 [RAPIDS Shuffle Manager documentation](../additional-functionality/rapids-shuffle.md).
 
-<<<<<<< HEAD
-=======
-##  GPU Scheduling For Pandas UDF
----
-**NOTE**
-
-The _GPU Scheduling for Pandas UDF_ is an experimental feature, and may change at any point it time.
-
----
-
-_GPU Scheduling for Pandas UDF_ is built on Apache Spark's [Pandas UDF(user defined
-function)](https://spark.apache.org/docs/3.0.0/sql-pyspark-pandas-with-arrow.html#pandas-udfs-aka-vectorized-udfs),
-and has two components:
-
-- **Share GPU with JVM**: Let the Python process share JVM GPU. The Python process could run on the
-  same GPU with JVM.
-
-- **Increase Speed**: Make the data transport faster between JVM process and Python process.
-
-
-
-To enable _GPU Scheduling for Pandas UDF_, you need to configure your spark job with extra settings.
-
-1. Make sure GPU exclusive mode is disabled. Note that this will not work if you are using exclusive
-   mode to assign GPUs under spark.
-2. Currently the python files are packed into the spark rapids plugin jar. 
-
-    On Yarn, you need to add
-    ```shell
-    ...
-    --py-files ${SPARK_RAPIDS_PLUGIN_JAR}
-    ```
-
-
-    On Standalone, you need to add
-    ```shell
-    ...
-    --conf spark.executorEnv.PYTHONPATH=rapids-4-spark_2.12-0.4.1.jar \
-    --py-files ${SPARK_RAPIDS_PLUGIN_JAR}
-    ```
-
-3. Enable GPU Scheduling for Pandas UDF.
-
-    ```shell
-    ...
-    --conf spark.rapids.python.gpu.enabled=true \
-    --conf spark.rapids.python.memory.gpu.pooling.enabled=false \
-    --conf spark.rapids.sql.exec.ArrowEvalPythonExec=true \
-    --conf spark.rapids.sql.exec.MapInPandasExec=true \
-    --conf spark.rapids.sql.exec.FlatMapGroupsInPandasExec=true \
-    --conf spark.rapids.sql.exec.AggregateInPandasExec=true \
-    --conf spark.rapids.sql.exec.FlatMapCoGroupsInPandasExec=true \
-    --conf spark.rapids.sql.exec.WindowInPandasExec=true
-    ```
-
-Please note the data transfer acceleration only supports scalar UDF and Scalar iterator UDF currently. 
-You could choose the exec you need to enable.
-
-### Other Configuration
-
-Following configuration settings are also for _GPU Scheduling for Pandas UDF_
-```
-spark.rapids.python.concurrentPythonWorkers
-spark.rapids.python.memory.gpu.allocFraction
-spark.rapids.python.memory.gpu.maxAllocFraction
-```
-
-To find details on the above Python configuration settings, please see the [RAPIDS Accelerator for
-Apache Spark Configuration Guide](../configs.md).
-
-
->>>>>>> 17680623
-
 ## Advanced Configuration
 
 See the [RAPIDS Accelerator for Apache Spark Configuration Guide](../configs.md) for details on all
