/*
 * Copyright (c) 2020-2024, NVIDIA CORPORATION.
 *
 * Licensed under the Apache License, Version 2.0 (the "License");
 * you may not use this file except in compliance with the License.
 * You may obtain a copy of the License at
 *
 *     http://www.apache.org/licenses/LICENSE-2.0
 *
 * Unless required by applicable law or agreed to in writing, software
 * distributed under the License is distributed on an "AS IS" BASIS,
 * WITHOUT WARRANTIES OR CONDITIONS OF ANY KIND, either express or implied.
 * See the License for the specific language governing permissions and
 * limitations under the License.
 */
package com.nvidia.spark.rapids

import scala.collection.mutable
import scala.util.Random

import ai.rapids.cudf.NvtxColor
import com.nvidia.spark.rapids.Arm.withResource
import com.nvidia.spark.rapids.GpuMetric._
import com.nvidia.spark.rapids.ScalableTaskCompletion.onTaskCompletion
import com.nvidia.spark.rapids.shims.ShimUnaryExecNode

import org.apache.spark.TaskContext
import org.apache.spark.rdd.RDD
import org.apache.spark.sql.catalyst.InternalRow
import org.apache.spark.sql.catalyst.expressions._
import org.apache.spark.sql.catalyst.plans.physical.{Partitioning, UnknownPartitioning}
import org.apache.spark.sql.execution.{ExpandExec, SparkPlan}
import org.apache.spark.sql.vectorized.ColumnarBatch

class GpuExpandExecMeta(
    expand: ExpandExec,
    conf: RapidsConf,
    parent: Option[RapidsMeta[_, _, _]],
    rule: DataFromReplacementRule)
  extends SparkPlanMeta[ExpandExec](expand, conf, parent, rule) {

  private val gpuProjections: Seq[Seq[BaseExprMeta[_]]] =
    expand.projections.map(_.map(GpuOverrides.wrapExpr(_, conf, Some(this))))

  private val outputs: Seq[BaseExprMeta[_]] =
    expand.output.map(GpuOverrides.wrapExpr(_, conf, Some(this)))

  override val childExprs: Seq[BaseExprMeta[_]] = gpuProjections.flatten ++ outputs

  /**
   * Convert what this wraps to a GPU enabled version.
   */
  override def convertToGpu(): GpuExec = {
    val projections = gpuProjections.map(_.map(_.convertToGpu()))
    GpuExpandExec(projections, expand.output, childPlans.head.convertIfNeeded())(
<<<<<<< HEAD
      useTieredProject = conf.isTieredProjectEnabled,
      preprojectEnabled = conf.isExpandPreprojectEnabled,
      coalesceAfter = conf.isCoalesceAfterExpandEnabled)
=======
      preprojectEnabled = conf.isExpandPreprojectEnabled)
>>>>>>> 7de3fc4a
  }
}

/**
 * Apply all of the GroupExpressions to every input row, hence we will get
 * multiple output rows for an input row.
 *
 * @param projections The group of expressions, all of the group expressions should
 *                    output the same schema specified bye the parameter `output`
 * @param output      Attribute references to Output
 * @param child       Child operator
 * @param coalesceAfter Whether to insert Coalesce after Expand
 */
case class GpuExpandExec(
    projections: Seq[Seq[Expression]],
    output: Seq[Attribute],
    child: SparkPlan)(
<<<<<<< HEAD
    useTieredProject: Boolean = false,
    preprojectEnabled: Boolean = false,
    override val coalesceAfter: Boolean = true
) extends ShimUnaryExecNode with GpuExec {

  override def otherCopyArgs: Seq[AnyRef] = Seq[AnyRef](
    useTieredProject.asInstanceOf[java.lang.Boolean],
    preprojectEnabled.asInstanceOf[java.lang.Boolean],
    coalesceAfter.asInstanceOf[java.lang.Boolean]
  )
=======
    preprojectEnabled: Boolean = false) extends ShimUnaryExecNode with GpuExec {

  override def otherCopyArgs: Seq[AnyRef] = Seq[AnyRef](
    preprojectEnabled.asInstanceOf[java.lang.Boolean])
>>>>>>> 7de3fc4a

  private val PRE_PROJECT_TIME = "preprojectTime"
  override val outputRowsLevel: MetricsLevel = ESSENTIAL_LEVEL
  override val outputBatchesLevel: MetricsLevel = MODERATE_LEVEL
  override lazy val additionalMetrics: Map[String, GpuMetric] = Map(
    PRE_PROJECT_TIME -> createNanoTimingMetric(DEBUG_LEVEL, "pre-projection time"),
    OP_TIME -> createNanoTimingMetric(MODERATE_LEVEL, DESCRIPTION_OP_TIME),
    NUM_INPUT_ROWS -> createMetric(DEBUG_LEVEL, DESCRIPTION_NUM_INPUT_ROWS),
    NUM_INPUT_BATCHES -> createMetric(DEBUG_LEVEL, DESCRIPTION_NUM_INPUT_BATCHES))

  // The GroupExpressions can output data with arbitrary partitioning, so set it
  // as UNKNOWN partitioning
  override def outputPartitioning: Partitioning = UnknownPartitioning(0)

  @transient
  override lazy val references: AttributeSet =
    AttributeSet(projections.flatten.flatMap(_.references))

  override protected def internalDoExecuteColumnar(): RDD[ColumnarBatch] = {
    // cache in a local to avoid serializing the plan
    val metricsMap = allMetrics

    var projectionsForBind = projections
    var attributesForBind = child.output
    var preprojectIter = identity[Iterator[ColumnarBatch]] _
    if (preprojectEnabled) {
      // Tiered projection is enabled, check if pre-projection is needed.
      val boundPreprojections = GpuBindReferences.bindGpuReferencesTiered(
        preprojectionList, child.output, conf)
      if (boundPreprojections.exprTiers.size > 1) {
        logDebug("GPU expanding with pre-projection.")
        // We got some nested expressions, so pre-projection is good to enable.
        projectionsForBind = preprojectedProjections
        attributesForBind = preprojectionList.map(_.toAttribute)
        val opMetric = metricsMap(OP_TIME)
        val preproMetric = metricsMap(PRE_PROJECT_TIME)
        preprojectIter = (iter: Iterator[ColumnarBatch]) => iter.map(cb =>
          GpuMetric.ns(opMetric, preproMetric) {
            boundPreprojections.projectAndCloseWithRetrySingleBatch(
              SpillableColumnarBatch(cb, SpillPriorities.ACTIVE_ON_DECK_PRIORITY))
          }
        )
      }
    }

    val boundProjections = projectionsForBind.map { pl =>
      GpuBindReferences.bindGpuReferencesTiered(pl, attributesForBind, conf)
    }

    child.executeColumnar().mapPartitions { it =>
      new GpuExpandIterator(boundProjections, metricsMap, preprojectIter(it))
    }
  }

  override protected def doExecute(): RDD[InternalRow] = {
    throw new IllegalStateException("ROW BASED PROCESSING IS NOT SUPPORTED")
  }

  /**
   * The expressions that need to be pre-projected, and the corresponding projections
   * for expanding.
   *
   * Some rules (e.g. RewriteDistinctAggregates) in Spark will put non-leaf expressions
   * into Expand projections, then it can not leverage the GPU tiered projection across
   * the projection lists.
   * So here tries to factor out these expressions for the pre-projection before
   * expanding to avoid duplicate evaluation of semantic-equal (sub) expressions.
   *
   * e.g. projections:
   *     [if((a+b)>0) 1 else 0, null], [null, if((a+b)=0 "no" else "yes")];
   * without pre-projection, "a+b" will be evaluated twice.
   * while with pre-projection, it has
   *    preprojectionList:
   *            [if((a+b)>0) 1 else 0, if((a+b)=0 "no" else "yes")]
   *    preprojectedProjections:
   *            [_pre-project-c1#0, null], [null, _pre-project-c3#1]
   * and
   *    "_pre-project-c1#0" refers to "if((a+b)>0) 1 else 0",
   *    "_pre-project-c3#1" refers to "if((a+b)=0 "no" else "yes"
   * By leveraging the tiered projection, "a+b" will be evaluated only once.
   */
  private[this] lazy val (preprojectionList, preprojectedProjections) = {
    val projectListSet = mutable.Set[NamedExpression]()
    val newProjections = projections.map { proList =>
      proList.map {
        case attr: AttributeReference if child.outputSet.contains(attr) =>
          // A ref to child output, add it to pre-projection for passthrough.
          projectListSet += attr
          attr
        case leaf if leaf.children.isEmpty =>
          // A leaf expression is simple enough, not necessary for pre-projection.
          // e.g. GpuLiteral.
          leaf
        case notLeafNamed: NamedExpression =>
          logDebug(s"Got a named non-leaf expression: $notLeafNamed for pre-projection")
          // A named non-leaf expression, e.g. GpuAlias. Add it for pre-projection and
          // replace with its attribute.
          projectListSet += notLeafNamed
          notLeafNamed.toAttribute
        case notLeaf =>
          logDebug(s"Got a non-leaf expression: $notLeaf for pre-projection")
          // Wrap it by a new "GpuAlias", and replace with the "GpuAlias"'s attribute.
          val alias = GpuAlias(notLeaf, s"_pre-project-c${Random.nextInt}")()
          projectListSet += alias
          alias.toAttribute
      }
    }
    (projectListSet.toList, newProjections)
  }
}

class GpuExpandIterator(
    boundProjections: Seq[GpuTieredProject],
    metrics: Map[String, GpuMetric],
    it: Iterator[ColumnarBatch])
  extends Iterator[ColumnarBatch] {

  private var sb: Option[SpillableColumnarBatch] = None
  private var projectionIndex = 0
  private val numInputBatches = metrics(NUM_INPUT_BATCHES)
  private val numOutputBatches = metrics(NUM_OUTPUT_BATCHES)
  private val numInputRows = metrics(NUM_INPUT_ROWS)
  private val numOutputRows = metrics(NUM_OUTPUT_ROWS)
  private val opTime = metrics(OP_TIME)

  // Don't install the callback if in a unit test
  Option(TaskContext.get()).foreach { tc =>
    onTaskCompletion(tc) {
      sb.foreach(_.close())
    }
  }

  override def hasNext: Boolean = sb.isDefined || it.hasNext

  override def next(): ColumnarBatch = {

    if (sb.isEmpty) {
      val cb = it.next()
      numInputBatches += 1
      numInputRows += cb.numRows()
      sb = Some(SpillableColumnarBatch(cb, SpillPriorities.ACTIVE_ON_DECK_PRIORITY))
    }

    val projectedBatch = withResource(new NvtxWithMetrics(
      "ExpandExec projections", NvtxColor.GREEN, opTime)) { _ =>
      boundProjections(projectionIndex).projectWithRetrySingleBatch(sb.get)
    }

    numOutputBatches += 1
    numOutputRows += projectedBatch.numRows()

    projectionIndex += 1
    if (projectionIndex == boundProjections.length) {
      // we have processed all projections against the current batch
      projectionIndex = 0

      sb.foreach(_.close())
      sb = None
    }
    projectedBatch
  }
}<|MERGE_RESOLUTION|>--- conflicted
+++ resolved
@@ -53,13 +53,8 @@
   override def convertToGpu(): GpuExec = {
     val projections = gpuProjections.map(_.map(_.convertToGpu()))
     GpuExpandExec(projections, expand.output, childPlans.head.convertIfNeeded())(
-<<<<<<< HEAD
-      useTieredProject = conf.isTieredProjectEnabled,
       preprojectEnabled = conf.isExpandPreprojectEnabled,
       coalesceAfter = conf.isCoalesceAfterExpandEnabled)
-=======
-      preprojectEnabled = conf.isExpandPreprojectEnabled)
->>>>>>> 7de3fc4a
   }
 }
 
@@ -71,29 +66,19 @@
  *                    output the same schema specified bye the parameter `output`
  * @param output      Attribute references to Output
  * @param child       Child operator
- * @param coalesceAfter Whether to insert Coalesce after Expand
  */
 case class GpuExpandExec(
     projections: Seq[Seq[Expression]],
     output: Seq[Attribute],
     child: SparkPlan)(
-<<<<<<< HEAD
-    useTieredProject: Boolean = false,
     preprojectEnabled: Boolean = false,
     override val coalesceAfter: Boolean = true
 ) extends ShimUnaryExecNode with GpuExec {
 
   override def otherCopyArgs: Seq[AnyRef] = Seq[AnyRef](
-    useTieredProject.asInstanceOf[java.lang.Boolean],
     preprojectEnabled.asInstanceOf[java.lang.Boolean],
     coalesceAfter.asInstanceOf[java.lang.Boolean]
   )
-=======
-    preprojectEnabled: Boolean = false) extends ShimUnaryExecNode with GpuExec {
-
-  override def otherCopyArgs: Seq[AnyRef] = Seq[AnyRef](
-    preprojectEnabled.asInstanceOf[java.lang.Boolean])
->>>>>>> 7de3fc4a
 
   private val PRE_PROJECT_TIME = "preprojectTime"
   override val outputRowsLevel: MetricsLevel = ESSENTIAL_LEVEL
