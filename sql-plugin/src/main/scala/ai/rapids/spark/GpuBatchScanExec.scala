/*
 * Copyright (c) 2019, NVIDIA CORPORATION.
 *
 * Licensed under the Apache License, Version 2.0 (the "License");
 * you may not use this file except in compliance with the License.
 * You may obtain a copy of the License at
 *
 *     http://www.apache.org/licenses/LICENSE-2.0
 *
 * Unless required by applicable law or agreed to in writing, software
 * distributed under the License is distributed on an "AS IS" BASIS,
 * WITHOUT WARRANTIES OR CONDITIONS OF ANY KIND, either express or implied.
 * See the License for the specific language governing permissions and
 * limitations under the License.
 */

package ai.rapids.spark

import java.io.{IOException, ObjectInputStream, ObjectOutputStream}
import java.nio.charset.StandardCharsets

import scala.collection.JavaConverters._
import scala.util.control.NonFatal

import ai.rapids.cudf.{HostMemoryBuffer, NvtxColor, Table}
import ai.rapids.cudf
import ai.rapids.spark.GpuMetricNames._
import org.apache.hadoop.conf.Configuration
import org.apache.hadoop.fs.Path
import org.apache.hadoop.io.compress.CompressionCodecFactory

import org.apache.spark.broadcast.Broadcast
import org.apache.spark.internal.Logging
import org.apache.spark.rdd.RDD
import org.apache.spark.sql.execution.datasources.{HadoopFileLinesReader, PartitionedFile, PartitioningAwareFileIndex}
import org.apache.spark.sql.execution.datasources.v2.{DataSourceRDD, DataSourceV2ScanExecBase, FilePartitionReaderFactory, TextBasedFileScan}
import org.apache.spark.sql.connector.read.{Batch, InputPartition, PartitionReader, PartitionReaderFactory, Scan}
import org.apache.spark.sql.types.{StructField, StructType, TimestampType}
import org.apache.spark.sql.SparkSession
import org.apache.spark.sql.catalyst.csv.CSVOptions
import org.apache.spark.sql.catalyst.InternalRow
import org.apache.spark.sql.catalyst.expressions.AttributeReference
import org.apache.spark.sql.catalyst.plans.QueryPlan
import org.apache.spark.sql.catalyst.util.PermissiveMode
import org.apache.spark.sql.execution.datasources.v2.csv.CSVScan
import org.apache.spark.sql.execution.QueryExecutionException
import org.apache.spark.sql.execution.datasources.csv.CSVDataSource
import org.apache.spark.sql.execution.metric.{SQLMetric, SQLMetrics}
import org.apache.spark.sql.internal.SQLConf
import org.apache.spark.sql.util.CaseInsensitiveStringMap
import org.apache.spark.sql.vectorized.ColumnarBatch
import org.apache.spark.TaskContext


class GpuSerializableConfiguration(@transient var value: Configuration)
  extends Serializable with Logging {
  def tryOrIOException[T](block: => T): T = {
    try {
      block
    } catch {
      case e: IOException =>
        logError("Exception encountered", e)
        throw e
      case NonFatal(e) =>
        logError("Exception encountered", e)
        throw new IOException(e)
    }
  }

  private def writeObject(out: ObjectOutputStream): Unit = tryOrIOException {
    out.defaultWriteObject()
    value.write(out)
  }

  private def readObject(in: ObjectInputStream): Unit = tryOrIOException {
    value = new Configuration(false)
    value.readFields(in)
  }
}

case class GpuBatchScanExec(
    output: Seq[AttributeReference],
    @transient scan: Scan) extends DataSourceV2ScanExecBase with GpuExec {

  @transient lazy val batch: Batch = scan.toBatch

  override def supportsColumnar = true

  override lazy val additionalMetrics = Map(
    "bufferTime" -> SQLMetrics.createNanoTimingMetric(sparkContext, "buffer time"),
    "peakDevMemory" -> SQLMetrics.createSizeMetric(sparkContext, "peak device memory")
  )

  scan match {
    case s: ScanWithMetrics => s.metrics = metrics ++ additionalMetrics
    case _ =>
  }

  override lazy val partitions: Seq[InputPartition] = batch.planInputPartitions()

  override lazy val readerFactory: PartitionReaderFactory = batch.createReaderFactory()

  override lazy val inputRDD: RDD[InternalRow] = {
    new DataSourceRDD(sparkContext, partitions, readerFactory, supportsColumnar)
  }

  override def doCanonicalize(): GpuBatchScanExec = {
    this.copy(output = output.map(QueryPlan.normalizeExpressions(_, output)))
  }
}

trait ScanWithMetrics {
  //this is initialized by the exec post creation
  var metrics : Map[String, SQLMetric] = Map.empty
}

object GpuCSVScan {
  def tagSupport(scanMeta: ScanMeta[CSVScan]) : Unit = {
    val scan = scanMeta.wrapped
    val options = scan.options
    val sparkSession = scan.sparkSession
    val parsedOptions: CSVOptions = new CSVOptions(
      options.asScala.toMap,
      columnPruning = sparkSession.sessionState.conf.csvColumnPruning,
      sparkSession.sessionState.conf.sessionLocalTimeZone,
      sparkSession.sessionState.conf.columnNameOfCorruptRecord)

    if (!parsedOptions.enforceSchema) {
      scanMeta.willNotWorkOnGpu("GpuCSVScan always enforces schemas")
    }

    if (scan.dataSchema == null || scan.dataSchema.isEmpty) {
      scanMeta.willNotWorkOnGpu("GpuCSVScan requires a specified data schema")
    }

    // TODO: Add an incompat override flag to specify no timezones appear in timestamp types?
    if (scan.dataSchema.map(_.dataType).contains(TimestampType)) {
      scanMeta.willNotWorkOnGpu("GpuCSVScan does not support parsing timestamp types")
    }

    if (parsedOptions.delimiter.length > 1) {
      scanMeta.willNotWorkOnGpu("GpuCSVScan does not support multi-character delimiters")
    }

    if (parsedOptions.delimiter.codePointAt(0) > 127) {
      scanMeta.willNotWorkOnGpu("GpuCSVScan does not support non-ASCII delimiters")
    }

    if (parsedOptions.quote > 127) {
      scanMeta.willNotWorkOnGpu("GpuCSVScan does not support non-ASCII quote chars")
    }

    if (parsedOptions.comment > 127) {
      scanMeta.willNotWorkOnGpu("GpuCSVScan does not support non-ASCII comment chars")
    }

    if (parsedOptions.escape != '\\') {
      // TODO need to fix this
      scanMeta.willNotWorkOnGpu("GpuCSVScan does not support modified escape chars")
    }

    // TODO charToEscapeQuoteEscaping???


    if (StandardCharsets.UTF_8.name() != parsedOptions.charset &&
      StandardCharsets.US_ASCII.name() != parsedOptions.charset) {
      scanMeta.willNotWorkOnGpu("GpuCSVScan only supports UTF8 encoded data")
    }

    if (parsedOptions.ignoreLeadingWhiteSpaceInRead) {
      // TODO need to fix this (or at least verify that it is doing the right thing)
      scanMeta.willNotWorkOnGpu("GpuCSVScan does not support ignoring leading white space")
    }

    if (parsedOptions.ignoreTrailingWhiteSpaceInRead) {
      // TODO need to fix this (or at least verify that it is doing the right thing)
      scanMeta.willNotWorkOnGpu("GpuCSVScan does not support ignoring trailing white space")
    }

    if (parsedOptions.multiLine) {
      // TODO should we support this
      scanMeta.willNotWorkOnGpu("GpuCSVScan does not support multi-line")
    }

    if (parsedOptions.lineSeparator.getOrElse("\n") != "\n") {
      // TODO should we support this
      scanMeta.willNotWorkOnGpu("GpuCSVScan only supports \"\\n\" as a line separator")
    }

    if (parsedOptions.parseMode != PermissiveMode) {
      scanMeta.willNotWorkOnGpu("GpuCSVScan only supports Permissive CSV parsing")
    }
    // TODO parsedOptions.columnNameOfCorruptRecord
    // TODO parsedOptions.nanValue This is here by default so we need to be able to support it
    // TODO parsedOptions.positiveInf This is here by default so we need to be able to support it
    // TODO parsedOptions.negativeInf This is here by default so we need to be able to support it
    // TODO parsedOptions.zoneId This is here by default so we need to be able to support it
    // TODO parsedOptions.local This is here by default so we need to be able to support it
    // TODO parsedOptions.dateFormat This is here by default so we need to be able to support it
    // TODO parsedOptions.timestampFormat This is here by default so we need to be able to support it
    // TODO parsedOptions.emptyValueInRead
    // TODO ColumnPruning????
    // TODO sparkSession.sessionState.conf.caseSensitiveAnalysis on the column names
  }
}

case class GpuCSVScan(
    sparkSession: SparkSession,
    fileIndex: PartitioningAwareFileIndex,
    dataSchema: StructType, // original schema passed in by the user (all the data)
    readDataSchema: StructType, // schema that is for the data being read in (including dropped columns)
    readPartitionSchema: StructType, // schema for the parts that come from the file path
    options: CaseInsensitiveStringMap,
    maxReaderBatchSize: Integer)
  extends TextBasedFileScan(sparkSession, fileIndex, readDataSchema, readPartitionSchema, options)
  with ScanWithMetrics {

  private lazy val parsedOptions: CSVOptions = new CSVOptions(
    options.asScala.toMap,
    columnPruning = sparkSession.sessionState.conf.csvColumnPruning,
    sparkSession.sessionState.conf.sessionLocalTimeZone,
    sparkSession.sessionState.conf.columnNameOfCorruptRecord)

  override def isSplitable(path: Path): Boolean = {
    CSVDataSource(parsedOptions).isSplitable && super.isSplitable(path)
  }

  override def getFileUnSplittableReason(path: Path): String = {
    assert(!isSplitable(path))
    if (!super.isSplitable(path)) {
      super.getFileUnSplittableReason(path)
    } else {
      "the csv datasource is set multiLine mode"
    }
  }

  override def createReaderFactory(): PartitionReaderFactory = {
    val caseSensitiveMap = options.asCaseSensitiveMap.asScala.toMap
    // Hadoop Configurations are case sensitive.
    val hadoopConf = sparkSession.sessionState.newHadoopConfWithOptions(caseSensitiveMap)
    val broadcastedConf = sparkSession.sparkContext.broadcast(
      new GpuSerializableConfiguration(hadoopConf))

    GpuCSVPartitionReaderFactory(sparkSession.sessionState.conf, broadcastedConf,
      dataSchema, readDataSchema, readPartitionSchema, parsedOptions, maxReaderBatchSize, metrics)
  }
}

case class GpuCSVPartitionReaderFactory(
    sqlConf: SQLConf,
    broadcastedConf: Broadcast[GpuSerializableConfiguration],
    dataSchema: StructType,
    readDataSchema: StructType,
    partitionSchema: StructType, // TODO need to filter these out, or support pulling them in. These are values from the file name/path itself
    parsedOptions: CSVOptions,
    maxReaderBatchSize: Integer,
    metrics: Map[String, SQLMetric]) extends FilePartitionReaderFactory {

  override def buildReader(partitionedFile: PartitionedFile): PartitionReader[InternalRow] = {
    throw new IllegalStateException("ROW BASED PARSING IS NOT SUPPORTED ON THE GPU...")
  }

  override def buildColumnarReader(partFile: PartitionedFile): PartitionReader[ColumnarBatch] = {
    val conf = broadcastedConf.value.value
    val reader = new CSVPartitionReader(conf, partFile, dataSchema, readDataSchema, parsedOptions,
      maxReaderBatchSize, metrics)
    ColumnarPartitionReaderWithPartitionValues.newReader(partFile, reader, partitionSchema)
  }
}


class CSVPartitionReader(
    conf: Configuration,
    partFile: PartitionedFile,
    dataSchema: StructType,
    readDataSchema: StructType,
    parsedOptions: CSVOptions,
    maxRowsPerChunk: Integer,
    execMetrics: Map[String, SQLMetric])
  extends PartitionReader[ColumnarBatch] with ScanWithMetrics {

  private var batch: Option[ColumnarBatch] = None
  private val lineReader = new HadoopFileLinesReader(partFile, parsedOptions.lineSeparatorInRead, conf)
  private var isFirstChunkForIterator: Boolean = true
  private var isExhausted: Boolean = false

  metrics = execMetrics

  private lazy val estimatedHostBufferSize: Long = {
    val rawPath = new Path(partFile.filePath)
    val fs = rawPath.getFileSystem(conf)
    val path = fs.makeQualified(rawPath)
    val fileSize = fs.getFileStatus(path).getLen
    val codecFactory = new CompressionCodecFactory(conf)
    val codec = codecFactory.getCodec(path)
    if (codec != null) {
      // wild guess that compression is 2X or less
      partFile.length * 2
    } else if (partFile.start + partFile.length == fileSize) {
      // last split doesn't need to read an additional record
      partFile.length
    } else {
      // wild guess for extra space needed for the record after the split end offset
      partFile.length + 128 * 1024
    }
  }

  def buildCsvOptions(
      parsedOptions: CSVOptions,
      schema: StructType,
      hasHeader: Boolean,
      sizeGuess: Long): cudf.CSVOptions = {
    val builder = cudf.CSVOptions.builder()
    builder.withDelim(parsedOptions.delimiter.charAt(0))
    builder.hasHeader(hasHeader)
    // TODO parsedOptions.parseMode
    builder.withQuote(parsedOptions.quote)
    builder.withComment(parsedOptions.comment)
    builder.withNullValue(parsedOptions.nullValue)
    builder.withOutputSizeGuess(sizeGuess)
    builder.includeColumn(schema.fields.map(_.name): _*)
    builder.build
  }

  /**
   * Grows a host buffer, returning a new buffer and closing the original
   * after copying the data into the new buffer.
   * @param original the original host memory buffer
   */
  private def growHostBuffer(original: HostMemoryBuffer, needed: Long): HostMemoryBuffer = {
    val newSize = Math.max(original.getLength * 2, needed)
    val result = HostMemoryBuffer.allocate(newSize)
    try {
      result.copyFromHostBuffer(0, original, 0, original.getLength)
      original.close()
    } catch {
      case e: Throwable =>
        result.close()
        throw e
    }
    result
  }

  private def readPartFile(): (HostMemoryBuffer, Long, Integer) = {
    val nvtxRange = new NvtxWithMetrics("Buffer file split", NvtxColor.YELLOW,
      metrics("bufferTime"))
    try {
      isFirstChunkForIterator = false
      val separator = parsedOptions.lineSeparatorInRead.getOrElse(Array('\n'.toByte))
      var succeeded = false
      var totalSize: Long = 0L
      var totalRows: Integer = 0
      var hmb = HostMemoryBuffer.allocate(estimatedHostBufferSize)
      try {
        while (lineReader.hasNext && totalRows != maxRowsPerChunk) {
          val line = lineReader.next()
          val lineSize = line.getLength
          val newTotal = totalSize + lineSize + separator.length
          if (newTotal > hmb.getLength) {
            hmb = growHostBuffer(hmb, newTotal)
          }
          // Can have an empty line, do not write this to buffer but add the separator and totalRows
          if (lineSize != 0) {
            hmb.setBytes(totalSize, line.getBytes, 0, lineSize)
          }
          hmb.setBytes(totalSize + lineSize, separator, 0, separator.length)
          totalRows += 1
          totalSize = newTotal
        }
        //Indicate this is the last chunk
        isExhausted = !lineReader.hasNext
        succeeded = true
      } finally {
        if (!succeeded) {
          hmb.close()
        }
      }
      (hmb, totalSize, totalRows)
    } finally {
      nvtxRange.close()
    }
  }

  private def readBatch(): Option[ColumnarBatch] = {
    val nvtxRange = new NvtxWithMetrics("CSV readBatch", NvtxColor.GREEN, metrics(TOTAL_TIME))
    try {
      val hasHeader = partFile.start == 0 && isFirstChunkForIterator && parsedOptions.headerFlag
      val table = readToTable(hasHeader)
      try {
        if (readDataSchema.isEmpty) {
          table.map(t => new ColumnarBatch(Array.empty, t.getRowCount.toInt))
        } else {
          table.map(GpuColumnVector.from)
        }
      } finally {
        metrics(NUM_OUTPUT_BATCHES) += 1
        table.foreach(_.close())
      }
    } finally {
      nvtxRange.close()
    }
  }

  private def readToTable(hasHeader: Boolean): Option[Table] = {
<<<<<<< HEAD
    val (dataBuffer, dataSize) = readPartFile()
    var maxDeviceMemory:Long = 0
=======
    val (dataBuffer, dataSize, totalRows) = readPartFile()
>>>>>>> 7a76ca9a
    try {
      if (dataSize == 0) {
        None
      } else {
        val newReadDataSchema: StructType = if (readDataSchema.isEmpty) {
          val smallestField = dataSchema.min(Ordering.by[StructField, Integer](_.dataType.defaultSize))
          StructType(Seq(smallestField))
        } else {
          readDataSchema
        }
        val cudfSchema = GpuColumnVector.from(dataSchema)
        val csvOpts = buildCsvOptions(parsedOptions, newReadDataSchema, hasHeader, cudfSchema.guessTableSize(totalRows))
        // about to start using the GPU
        GpuSemaphore.acquireIfNecessary(TaskContext.get())

<<<<<<< HEAD
        val table = Table.readCSV(csvSchemaBuilder.build(), csvOpts, dataBuffer, 0, dataSize)
        maxDeviceMemory = GpuColumnVector.getTotalDeviceMemoryUsed(table)
=======
        // The buffer that is sent down
        val bufferTracking = GpuResourceManager.rawBuffer(dataSize, "CSV INPUT BUFFER")
        val table = try {
          Table.readCSV(cudfSchema, csvOpts, dataBuffer, 0, dataSize)
        } finally {
          bufferTracking.close()
        }
>>>>>>> 7a76ca9a
        val numColumns = table.getNumberOfColumns
        if (newReadDataSchema.length != numColumns) {
          table.close()
          throw new QueryExecutionException(s"Expected ${newReadDataSchema.length} columns " +
            s"but only read ${table.getNumberOfColumns} from $partFile")
        }
        Some(table)
      }
    } finally {
      metrics("peakDevMemory") += maxDeviceMemory
      dataBuffer.close()
    }
  }

  override def next(): Boolean = {
    batch.foreach(_.close())
    batch = if (isExhausted) None else readBatch()
    batch.isDefined
  }

  override def get(): ColumnarBatch = {
    val ret = batch.getOrElse(throw new NoSuchElementException)
    batch = None
    ret
  }

  override def close(): Unit = {
    lineReader.close()
    batch.foreach(_.close())
    batch = None
    isExhausted = true
  }
}<|MERGE_RESOLUTION|>--- conflicted
+++ resolved
@@ -402,12 +402,8 @@
   }
 
   private def readToTable(hasHeader: Boolean): Option[Table] = {
-<<<<<<< HEAD
-    val (dataBuffer, dataSize) = readPartFile()
+    val (dataBuffer, dataSize, totalRows) = readPartFile()
     var maxDeviceMemory:Long = 0
-=======
-    val (dataBuffer, dataSize, totalRows) = readPartFile()
->>>>>>> 7a76ca9a
     try {
       if (dataSize == 0) {
         None
@@ -423,18 +419,14 @@
         // about to start using the GPU
         GpuSemaphore.acquireIfNecessary(TaskContext.get())
 
-<<<<<<< HEAD
-        val table = Table.readCSV(csvSchemaBuilder.build(), csvOpts, dataBuffer, 0, dataSize)
-        maxDeviceMemory = GpuColumnVector.getTotalDeviceMemoryUsed(table)
-=======
         // The buffer that is sent down
         val bufferTracking = GpuResourceManager.rawBuffer(dataSize, "CSV INPUT BUFFER")
         val table = try {
           Table.readCSV(cudfSchema, csvOpts, dataBuffer, 0, dataSize)
+          maxDeviceMemory = GpuColumnVector.getTotalDeviceMemoryUsed(table)
         } finally {
           bufferTracking.close()
         }
->>>>>>> 7a76ca9a
         val numColumns = table.getNumberOfColumns
         if (newReadDataSchema.length != numColumns) {
           table.close()
