--- conflicted
+++ resolved
@@ -45,11 +45,7 @@
                 <activeByDefault>true</activeByDefault>
             </activation>
             <modules>
-<<<<<<< HEAD
-                <module>spark311</module>
                 <module>spark320</module>
-=======
->>>>>>> fc9cecfa
             </modules>
         </profile>
     </profiles>
