<?xml version="1.0" encoding="UTF-8"?>
<!--
  Copyright (c) 2020-2023, NVIDIA CORPORATION.

  Licensed under the Apache License, Version 2.0 (the "License");
  you may not use this file except in compliance with the License.
  You may obtain a copy of the License at

     http://www.apache.org/licenses/LICENSE-2.0

  Unless required by applicable law or agreed to in writing, software
  distributed under the License is distributed on an "AS IS" BASIS,
  WITHOUT WARRANTIES OR CONDITIONS OF ANY KIND, either express or implied.
  See the License for the specific language governing permissions and
  limitations under the License.
-->
<project xmlns="http://maven.apache.org/POM/4.0.0"
         xmlns:xsi="http://www.w3.org/2001/XMLSchema-instance"
         xsi:schemaLocation="http://maven.apache.org/POM/4.0.0 http://maven.apache.org/xsd/maven-4.0.0.xsd">
    <modelVersion>4.0.0</modelVersion>

    <parent>
        <groupId>com.nvidia</groupId>
        <artifactId>rapids-4-spark-parent</artifactId>
<<<<<<< HEAD
        <version>23.08.2</version>
=======
        <version>23.10.0-SNAPSHOT</version>
>>>>>>> 28aba18a
    </parent>

    <artifactId>rapids-4-spark-shuffle_2.12</artifactId>
    <name>RAPIDS Accelerator for Apache Spark Shuffle Plugin</name>
    <description>Accelerated shuffle plugin for the RAPIDS plugin for Apache Spark</description>
<<<<<<< HEAD
    <version>23.08.2</version>
=======
    <version>23.10.0-SNAPSHOT</version>
>>>>>>> 28aba18a

    <properties>
        <rapids.compressed.artifact>false</rapids.compressed.artifact>
        <rapids.default.jar.excludePattern>**/*</rapids.default.jar.excludePattern>
        <rapids.shim.jar.phase>package</rapids.shim.jar.phase>
    </properties>

    <dependencies>
        <dependency>
            <groupId>com.nvidia</groupId>
            <artifactId>spark-rapids-jni</artifactId>
            <classifier>${jni.classifier}</classifier>
        </dependency>
        <dependency>
            <groupId>org.scala-lang</groupId>
            <artifactId>scala-library</artifactId>
        </dependency>
        <dependency>
          <groupId>org.openucx</groupId>
          <artifactId>jucx</artifactId>
        </dependency>
        <dependency>
            <groupId>com.nvidia</groupId>
            <artifactId>rapids-4-spark-sql_${scala.binary.version}</artifactId>
            <version>${project.version}</version>
            <classifier>${spark.version.classifier}</classifier>
            <scope>provided</scope>
        </dependency>
    </dependencies>

    <profiles>
        <profile>
            <id>with-classifier</id>
            <activation>
                <activeByDefault>true</activeByDefault>
            </activation>
            <dependencies>
                <dependency>
                    <groupId>org.apache.spark</groupId>
                    <artifactId>spark-sql_${scala.binary.version}</artifactId>
                </dependency>
            </dependencies>
        </profile>
        <profile>
            <id>release321cdh</id>
            <activation>
                <property>
                    <name>buildver</name>
                    <value>321cdh</value>
                </property>
            </activation>
            <dependencies>
                <dependency>
                    <groupId>com.nvidia</groupId>
                    <artifactId>rapids-4-spark-cdh-bom</artifactId>
                    <version>${project.version}</version>
                    <type>pom</type>
                    <scope>provided</scope>
                </dependency>
            </dependencies>
        </profile>
       <profile>
            <!--
                 Note that we are using the Spark version for all of the Databricks dependencies as well.
                 The jenkins/databricks/build.sh script handles installing the jars as maven artifacts.
                 This is to make it easier and not have to change version numbers for each individual dependency
                 and deal with differences between Databricks versions
            -->
            <id>dbdeps</id>
            <activation>
                <property>
                    <name>databricks</name>
                </property>
            </activation>
            <dependencies>
                <dependency>
                    <groupId>com.nvidia</groupId>
                    <artifactId>rapids-4-spark-db-bom</artifactId>
                    <version>${project.version}</version>
                    <type>pom</type>
                    <scope>provided</scope>
                </dependency>
            </dependencies>
        </profile>
    </profiles>

    <build>
        <resources>
          <resource>
            <!-- Include the properties file to provide the build information. -->
            <directory>${project.build.directory}/extra-resources</directory>
            <filtering>true</filtering>
          </resource>
          <resource>
            <directory>${project.basedir}/..</directory>
            <targetPath>META-INF</targetPath>
            <includes>
              <!-- The NOTICE will be taken care of by the antrun task below -->
              <include>LICENSE</include>
            </includes>
          </resource>
        </resources>
        <plugins>
            <plugin>
              <artifactId>maven-antrun-plugin</artifactId>
              <executions>
                <execution>
                  <id>copy-notice</id>
                  <goals>
                    <goal>run</goal>
                  </goals>
                  <phase>process-resources</phase>
                  <configuration>
                    <target>
                      <!-- copy NOTICE-binary to NOTICE -->
                      <copy
                          todir="${project.build.directory}/classes/META-INF/"
                          verbose="true">
                        <fileset dir="${project.basedir}/..">
                          <include name="NOTICE-binary"/>
                        </fileset>
                        <mapper type="glob" from="*-binary" to="*"/>
                      </copy>
                    </target>
                  </configuration>
                </execution>
              </executions>
            </plugin>
            <!-- disable surefire as tests are some place else -->
            <plugin>
                <groupId>org.apache.maven.plugins</groupId>
                <artifactId>maven-surefire-plugin</artifactId>
                <configuration>
                    <skipTests>true</skipTests>
                </configuration>
            </plugin>
            <plugin>
                <groupId>net.alchim31.maven</groupId>
                <artifactId>scala-maven-plugin</artifactId>
            </plugin>
            <plugin>
                <groupId>org.apache.rat</groupId>
                <artifactId>apache-rat-plugin</artifactId>
            </plugin>
        </plugins>
    </build>
</project><|MERGE_RESOLUTION|>--- conflicted
+++ resolved
@@ -22,21 +22,13 @@
     <parent>
         <groupId>com.nvidia</groupId>
         <artifactId>rapids-4-spark-parent</artifactId>
-<<<<<<< HEAD
-        <version>23.08.2</version>
-=======
         <version>23.10.0-SNAPSHOT</version>
->>>>>>> 28aba18a
     </parent>
 
     <artifactId>rapids-4-spark-shuffle_2.12</artifactId>
     <name>RAPIDS Accelerator for Apache Spark Shuffle Plugin</name>
     <description>Accelerated shuffle plugin for the RAPIDS plugin for Apache Spark</description>
-<<<<<<< HEAD
-    <version>23.08.2</version>
-=======
     <version>23.10.0-SNAPSHOT</version>
->>>>>>> 28aba18a
 
     <properties>
         <rapids.compressed.artifact>false</rapids.compressed.artifact>
