<?xml version="1.0" encoding="UTF-8"?>
<!--
  Copyright (c) 2023, NVIDIA CORPORATION.

  Licensed under the Apache License, Version 2.0 (the "License");
  you may not use this file except in compliance with the License.
  You may obtain a copy of the License at

     http://www.apache.org/licenses/LICENSE-2.0

  Unless required by applicable law or agreed to in writing, software
  distributed under the License is distributed on an "AS IS" BASIS,
  WITHOUT WARRANTIES OR CONDITIONS OF ANY KIND, either express or implied.
  See the License for the specific language governing permissions and
  limitations under the License.
-->
<project xmlns="http://maven.apache.org/POM/4.0.0"
         xmlns:xsi="http://www.w3.org/2001/XMLSchema-instance"
         xsi:schemaLocation="http://maven.apache.org/POM/4.0.0 http://maven.apache.org/xsd/maven-4.0.0.xsd">
    <modelVersion>4.0.0</modelVersion>

    <parent>
        <groupId>com.nvidia</groupId>
        <artifactId>rapids-4-spark-parent</artifactId>
<<<<<<< HEAD
        <version>23.06.0</version>
=======
        <version>23.08.0-SNAPSHOT</version>
>>>>>>> e1a65089
        <relativePath>../../pom.xml</relativePath>
    </parent>

    <artifactId>rapids-4-spark-delta-20x_2.12</artifactId>
    <name>RAPIDS Accelerator for Apache Spark Delta Lake 2.0.x Support</name>
    <description>Delta Lake 2.0.x support for the RAPIDS Accelerator for Apache Spark</description>
<<<<<<< HEAD
    <version>23.06.0</version>
=======
    <version>23.08.0-SNAPSHOT</version>

    <properties>
        <rapids.compressed.artifact>false</rapids.compressed.artifact>
        <rapids.default.jar.excludePattern>**/*</rapids.default.jar.excludePattern>
        <rapids.shim.jar.phase>package</rapids.shim.jar.phase>
    </properties>
>>>>>>> e1a65089

    <dependencies>
        <dependency>
            <groupId>com.nvidia</groupId>
            <artifactId>rapids-4-spark-sql_${scala.binary.version}</artifactId>
            <version>${project.version}</version>
            <classifier>${spark.version.classifier}</classifier>
            <scope>provided</scope>
        </dependency>
        <dependency>
            <groupId>io.delta</groupId>
            <artifactId>delta-core_2.12</artifactId>
            <version>2.0.1</version>
            <scope>provided</scope>
        </dependency>
        <dependency>
            <groupId>org.apache.spark</groupId>
            <artifactId>spark-sql_${scala.binary.version}</artifactId>
        </dependency>
    </dependencies>

    <build>
        <plugins>
            <plugin>
                <groupId>org.codehaus.mojo</groupId>
                <artifactId>build-helper-maven-plugin</artifactId>
                <executions>
                    <execution>
                        <id>add-common-sources</id>
                        <phase>generate-sources</phase>
                        <goals>
                            <goal>add-source</goal>
                        </goals>
                        <configuration>
                            <sources>
                                <source>${project.basedir}/../common/src/main/scala</source>
                                <source>${project.basedir}/../common/src/main/delta-io/scala</source>
                            </sources>
                        </configuration>
                    </execution>
                </executions>
            </plugin>
            <plugin>
                <groupId>net.alchim31.maven</groupId>
                <artifactId>scala-maven-plugin</artifactId>
            </plugin>
            <plugin>
                <groupId>org.apache.rat</groupId>
                <artifactId>apache-rat-plugin</artifactId>
            </plugin>
        </plugins>
    </build>
</project><|MERGE_RESOLUTION|>--- conflicted
+++ resolved
@@ -22,20 +22,13 @@
     <parent>
         <groupId>com.nvidia</groupId>
         <artifactId>rapids-4-spark-parent</artifactId>
-<<<<<<< HEAD
-        <version>23.06.0</version>
-=======
         <version>23.08.0-SNAPSHOT</version>
->>>>>>> e1a65089
         <relativePath>../../pom.xml</relativePath>
     </parent>
 
     <artifactId>rapids-4-spark-delta-20x_2.12</artifactId>
     <name>RAPIDS Accelerator for Apache Spark Delta Lake 2.0.x Support</name>
     <description>Delta Lake 2.0.x support for the RAPIDS Accelerator for Apache Spark</description>
-<<<<<<< HEAD
-    <version>23.06.0</version>
-=======
     <version>23.08.0-SNAPSHOT</version>
 
     <properties>
@@ -43,7 +36,6 @@
         <rapids.default.jar.excludePattern>**/*</rapids.default.jar.excludePattern>
         <rapids.shim.jar.phase>package</rapids.shim.jar.phase>
     </properties>
->>>>>>> e1a65089
 
     <dependencies>
         <dependency>
