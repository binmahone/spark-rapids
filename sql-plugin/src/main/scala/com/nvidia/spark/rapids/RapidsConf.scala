--- conflicted
+++ resolved
@@ -2074,11 +2074,7 @@
         |On startup use: `--conf [conf key]=[conf value]`. For example:
         |
         |```
-<<<<<<< HEAD
-        |${SPARK_HOME}/bin/spark-shell --jars rapids-4-spark_2.12-23.08.2-cuda11.jar \
-=======
         |${SPARK_HOME}/bin/spark-shell --jars rapids-4-spark_2.12-23.10.0-SNAPSHOT-cuda11.jar \
->>>>>>> 28aba18a
         |--conf spark.plugins=com.nvidia.spark.SQLPlugin \
         |--conf spark.rapids.sql.concurrentGpuTasks=2
         |```
