<?xml version="1.0" encoding="UTF-8"?>
<!--
  Copyright (c) 2020-2022, NVIDIA CORPORATION.

  Licensed under the Apache License, Version 2.0 (the "License");
  you may not use this file except in compliance with the License.
  You may obtain a copy of the License at

     http://www.apache.org/licenses/LICENSE-2.0

  Unless required by applicable law or agreed to in writing, software
  distributed under the License is distributed on an "AS IS" BASIS,
  WITHOUT WARRANTIES OR CONDITIONS OF ANY KIND, either express or implied.
  See the License for the specific language governing permissions and
  limitations under the License.
-->
<project xmlns="http://maven.apache.org/POM/4.0.0"
         xmlns:xsi="http://www.w3.org/2001/XMLSchema-instance"
         xsi:schemaLocation="http://maven.apache.org/POM/4.0.0 http://maven.apache.org/xsd/maven-4.0.0.xsd">
    <modelVersion>4.0.0</modelVersion>

    <parent>
        <groupId>com.nvidia</groupId>
        <artifactId>rapids-4-spark-parent</artifactId>
<<<<<<< HEAD
        <version>22.04.0</version>
=======
        <version>22.06.0-SNAPSHOT</version>
>>>>>>> c047f583
    </parent>

    <artifactId>rapids-4-spark-shuffle_2.12</artifactId>
    <name>RAPIDS Accelerator for Apache Spark Shuffle Plugin</name>
    <description>Accelerated shuffle plugin for the RAPIDS plugin for Apache Spark</description>
<<<<<<< HEAD
    <version>22.04.0</version>
=======
    <version>22.06.0-SNAPSHOT</version>
>>>>>>> c047f583

    <dependencies>
        <dependency>
            <groupId>com.nvidia</groupId>
            <artifactId>spark-rapids-jni</artifactId>
            <classifier>${cuda.version}</classifier>
            <scope>provided</scope>
        </dependency>
        <dependency>
            <groupId>org.scala-lang</groupId>
            <artifactId>scala-library</artifactId>
        </dependency>
        <dependency>
          <groupId>org.openucx</groupId>
          <artifactId>jucx</artifactId>
          <version>1.12.1</version>
          <scope>compile</scope>
        </dependency>
        <dependency>
            <groupId>com.nvidia</groupId>
            <artifactId>rapids-4-spark-common_${scala.binary.version}</artifactId>
            <version>${project.version}</version>
        </dependency>
        <dependency>
            <groupId>com.nvidia</groupId>
            <artifactId>rapids-4-spark-sql_${scala.binary.version}</artifactId>
            <version>${project.version}</version>
            <classifier>${spark.version.classifier}</classifier>
            <scope>provided</scope>
        </dependency>
    </dependencies>

    <profiles>
        <profile>
            <id>with-classifier</id>
            <activation>
                <activeByDefault>true</activeByDefault>
            </activation>
            <dependencies>
                <dependency>
                    <groupId>org.apache.spark</groupId>
                    <artifactId>spark-sql_${scala.binary.version}</artifactId>
                </dependency>
            </dependencies>
        </profile>
        <profile>
            <id>release321cdh</id>
            <activation>
                <property>
                    <name>buildver</name>
                    <value>321cdh</value>
                </property>
            </activation>
            <dependencies>
                <dependency>
                    <groupId>org.apache.spark</groupId>
                    <artifactId>spark-sql_${scala.binary.version}</artifactId>
                    <version>${spark321cdh.version}</version>
                    <exclusions>
                        <exclusion>
                            <groupId>org.apache.arrow</groupId>
                            <artifactId>arrow-vector</artifactId>
                        </exclusion>
                    </exclusions>
                    <scope>provided</scope>
                </dependency>
                <dependency>
                    <groupId>org.apache.spark</groupId>
                    <artifactId>spark-hive_${scala.binary.version}</artifactId>
                    <version>${spark321cdh.version}</version>
                    <exclusions>
                        <!-- spark-core tries to pull a curator-recipes version we don't want -->
                        <exclusion>
                            <groupId>org.apache.spark</groupId>
                            <artifactId>spark-core_${scala.binary.version}</artifactId>
                        </exclusion>
                        <exclusion>
                            <groupId>org.apache.arrow</groupId>
                            <artifactId>arrow-vector</artifactId>
                        </exclusion>
                    </exclusions>
                    <scope>provided</scope>
                </dependency>
                <dependency>
                    <groupId>org.apache.arrow</groupId>
                    <artifactId>arrow-vector</artifactId>
                    <version>${arrow.cdh.version}</version>
                    <scope>provided</scope>
                    <exclusions>
                        <exclusion>
                            <groupId>com.fasterxml.jackson.core</groupId>
                            <artifactId>jackson-core</artifactId>
                        </exclusion>
                        <exclusion>
                            <groupId>com.fasterxml.jackson.core</groupId>
                            <artifactId>jackson-annotations</artifactId>
                        </exclusion>
                        <exclusion>
                            <groupId>io.netty</groupId>
                            <artifactId>netty-common</artifactId>
                        </exclusion>
                    </exclusions>
                </dependency>
            </dependencies>
        </profile>
       <profile>
            <!--
                 Note that we are using the Spark version for all of the Databricks dependencies as well.
                 The jenkins/databricks/build.sh script handles installing the jars as maven artifacts.
                 This is to make it easier and not have to change version numbers for each individual dependency
                 and deal with differences between Databricks versions
            -->
            <id>dbdeps</id>
            <activation>
                <property>
                    <name>databricks</name>
                </property>
            </activation>
            <dependencies>
                <dependency>
                    <groupId>org.apache.spark</groupId>
                    <artifactId>spark-sql_${scala.binary.version}</artifactId>
                    <version>${spark.version}</version>
                    <scope>provided</scope>
                </dependency>
                <dependency>
                    <groupId>org.apache.spark</groupId>
                    <artifactId>spark-core_${scala.binary.version}</artifactId>
                    <version>${spark.version}</version>
                    <scope>provided</scope>
                </dependency>
            </dependencies>
        </profile>
    </profiles>

    <build>
        <resources>
          <resource>
            <!-- Include the properties file to provide the build information. -->
            <directory>${project.build.directory}/extra-resources</directory>
            <filtering>true</filtering>
          </resource>
          <resource>
            <directory>${project.basedir}/..</directory>
            <targetPath>META-INF</targetPath>
            <includes>
              <!-- The NOTICE will be taken care of by the antrun task below -->
              <include>LICENSE</include>
            </includes>
          </resource>
        </resources>
        <plugins>
            <plugin>
                <groupId>org.apache.maven.plugins</groupId>
                <artifactId>maven-jar-plugin</artifactId>
                <configuration>
                    <archive>
                        <!-- transient jar, writing compressed can take several x time -->
                        <compress>false</compress>
                    </archive>
                    <classifier>${spark.version.classifier}</classifier>
                </configuration>
            </plugin>
            <plugin>
              <artifactId>maven-antrun-plugin</artifactId>
              <executions>
                <execution>
                  <id>copy-notice</id>
                  <goals>
                    <goal>run</goal>
                  </goals>
                  <phase>process-resources</phase>
                  <configuration>
                    <target>
                      <!-- copy NOTICE-binary to NOTICE -->
                      <copy
                          todir="${project.build.directory}/classes/META-INF/"
                          verbose="true">
                        <fileset dir="${project.basedir}/..">
                          <include name="NOTICE-binary"/>
                        </fileset>
                        <mapper type="glob" from="*-binary" to="*"/>
                      </copy>
                    </target>
                  </configuration>
                </execution>
              </executions>
            </plugin>
            <!-- disable surefire as tests are some place else -->
            <plugin>
                <groupId>org.apache.maven.plugins</groupId>
                <artifactId>maven-surefire-plugin</artifactId>
                <configuration>
                    <skipTests>true</skipTests>
                </configuration>
            </plugin>
            <plugin>
                <groupId>net.alchim31.maven</groupId>
                <artifactId>scala-maven-plugin</artifactId>
            </plugin>
            <plugin>
                <groupId>org.apache.rat</groupId>
                <artifactId>apache-rat-plugin</artifactId>
            </plugin>
        </plugins>
    </build>
</project><|MERGE_RESOLUTION|>--- conflicted
+++ resolved
@@ -22,21 +22,13 @@
     <parent>
         <groupId>com.nvidia</groupId>
         <artifactId>rapids-4-spark-parent</artifactId>
-<<<<<<< HEAD
-        <version>22.04.0</version>
-=======
         <version>22.06.0-SNAPSHOT</version>
->>>>>>> c047f583
     </parent>
 
     <artifactId>rapids-4-spark-shuffle_2.12</artifactId>
     <name>RAPIDS Accelerator for Apache Spark Shuffle Plugin</name>
     <description>Accelerated shuffle plugin for the RAPIDS plugin for Apache Spark</description>
-<<<<<<< HEAD
-    <version>22.04.0</version>
-=======
     <version>22.06.0-SNAPSHOT</version>
->>>>>>> c047f583
 
     <dependencies>
         <dependency>
