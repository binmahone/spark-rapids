--- conflicted
+++ resolved
@@ -22,18 +22,11 @@
     <parent>
         <groupId>com.nvidia</groupId>
         <artifactId>rapids-4-spark-parent</artifactId>
-<<<<<<< HEAD
-        <version>23.06.0</version>
-=======
         <version>23.08.0-SNAPSHOT</version>
->>>>>>> e1a65089
     </parent>
     <artifactId>rapids-4-spark-udf_2.12</artifactId>
     <name>RAPIDS Accelerator for Apache Spark Scala UDF Plugin</name>
     <description>The RAPIDS Scala UDF plugin for Apache Spark</description>
-<<<<<<< HEAD
-    <version>23.06.0</version>
-=======
     <version>23.08.0-SNAPSHOT</version>
 
     <properties>
@@ -41,7 +34,6 @@
         <rapids.default.jar.excludePattern>**/*</rapids.default.jar.excludePattern>
         <rapids.shim.jar.phase>package</rapids.shim.jar.phase>
     </properties>
->>>>>>> e1a65089
 
     <dependencies>
         <dependency>
