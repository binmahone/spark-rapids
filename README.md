--- conflicted
+++ resolved
@@ -73,11 +73,7 @@
 <dependency>
     <groupId>com.nvidia</groupId>
     <artifactId>rapids-4-spark_2.12</artifactId>
-<<<<<<< HEAD
-    <version>22.12.0</version>
-=======
     <version>23.02.0-SNAPSHOT</version>
->>>>>>> 60a8fe17
     <scope>provided</scope>
 </dependency>
 ```