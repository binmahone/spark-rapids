/*
 * Copyright (c) 2019-2021, NVIDIA CORPORATION.
 *
 * Licensed under the Apache License, Version 2.0 (the "License");
 * you may not use this file except in compliance with the License.
 * You may obtain a copy of the License at
 *
 *     http://www.apache.org/licenses/LICENSE-2.0
 *
 * Unless required by applicable law or agreed to in writing, software
 * distributed under the License is distributed on an "AS IS" BASIS,
 * WITHOUT WARRANTIES OR CONDITIONS OF ANY KIND, either express or implied.
 * See the License for the specific language governing permissions and
 * limitations under the License.
 */

package com.nvidia.spark.rapids

import java.util

import scala.annotation.tailrec
import scala.collection.mutable

import ai.rapids.cudf
<<<<<<< HEAD
import ai.rapids.cudf.{DType, GroupByAggregationOnColumn, NvtxColor, Scalar}
=======
import ai.rapids.cudf.{GroupByAggregation, NvtxColor, Scalar, Table}
>>>>>>> d210d50a
import com.nvidia.spark.rapids.GpuMetric._
import com.nvidia.spark.rapids.RapidsPluginImplicits._
import com.nvidia.spark.rapids.shims.v2.ShimUnaryExecNode

import org.apache.spark.TaskContext
import org.apache.spark.internal.Logging
import org.apache.spark.rdd.RDD
import org.apache.spark.sql.catalyst.InternalRow
import org.apache.spark.sql.catalyst.expressions.{Alias, Ascending, Attribute, AttributeReference, AttributeSeq, AttributeSet, Expression, ExprId, If, NamedExpression, NullsFirst}
import org.apache.spark.sql.catalyst.expressions.aggregate._
import org.apache.spark.sql.catalyst.expressions.codegen.LazilyGeneratedOrdering
import org.apache.spark.sql.catalyst.plans.logical.LogicalPlan
import org.apache.spark.sql.catalyst.plans.physical.{AllTuples, ClusteredDistribution, Distribution, HashPartitioning, Partitioning, UnspecifiedDistribution}
import org.apache.spark.sql.catalyst.trees.TreeNodeTag
import org.apache.spark.sql.catalyst.util.truncatedString
import org.apache.spark.sql.execution.{ExplainUtils, SortExec, SparkPlan}
import org.apache.spark.sql.execution.aggregate.{BaseAggregateExec, HashAggregateExec, ObjectHashAggregateExec, SortAggregateExec}
import org.apache.spark.sql.rapids.{CpuToGpuAggregateBufferConverter, GpuAggregateExpression, GpuToCpuAggregateBufferConverter}
import org.apache.spark.sql.rapids.execution.{GpuShuffleMeta, TrampolineUtil}
import org.apache.spark.sql.types.{ArrayType, DataType, DecimalType, LongType, MapType}
import org.apache.spark.sql.vectorized.ColumnarBatch

object AggregateUtils {

  private val aggs = List("min", "max", "avg", "sum", "count", "first", "last")

  /**
   * Return true if the Attribute passed is one of aggregates in the aggs list.
   * Use it with caution. We are comparing the name of a column looking for anything that matches
   * with the values in aggs.
   */
  def validateAggregate(attributes: AttributeSet): Boolean = {
    attributes.toSeq.exists(attr => aggs.exists(agg => attr.name.contains(agg)))
  }

  /**
   * Return true if there are multiple distinct functions along with non-distinct functions.
   */
  def shouldFallbackMultiDistinct(aggExprs: Seq[AggregateExpression]): Boolean = {
    // Check if there is an `If` within `First`. This is included in the plan for non-distinct
    // functions only when multiple distincts along with non-distinct functions are present in the
    // query. We fall back to CPU in this case when references of `If` are an aggregate. We cannot
    // call `isDistinct` here on aggregateExpressions to get the total number of distinct functions.
    // If there are multiple distincts, the plan is rewritten by `RewriteDistinctAggregates` where
    // regular aggregations and every distinct aggregation is calculated in a separate group.
    aggExprs.map(e => e.aggregateFunction).exists {
      func => {
        func match {
          case First(If(_, _, _), _) if validateAggregate(func.references) => true
          case _ => false
        }
      }
    }
  }

  /**
   * Computes a target input batch size based on the assumption that computation can consume up to
   * 4X the configured batch size.
   * @param confTargetSize user-configured maximum desired batch size
   * @param inputTypes input batch schema
   * @param outputTypes output batch schema
   * @param isReductionOnly true if this is a reduction-only aggregation without grouping
   * @return maximum target batch size to keep computation under the 4X configured batch limit
   */
  def computeTargetBatchSize(
      confTargetSize: Long,
      inputTypes: Seq[DataType],
      outputTypes: Seq[DataType],
      isReductionOnly: Boolean): Long = {
    def typesToSize(types: Seq[DataType]): Long =
      types.map(GpuBatchUtils.estimateGpuMemory(_, nullable = false, rowCount = 1)).sum
    val inputRowSize = typesToSize(inputTypes)
    val outputRowSize = typesToSize(outputTypes)
    // The cudf hash table implementation allocates four 32-bit integers per input row.
    val hashTableRowSize = 4 * 4

    // Using the memory management for joins as a reference, target 4X batch size as a budget.
    var totalBudget = 4 * confTargetSize

    // Compute the amount of memory being consumed per-row in the computation
    var computationBytesPerRow = inputRowSize + hashTableRowSize
    if (isReductionOnly) {
      // Remove the lone output row size from the budget rather than track per-row in computation
      totalBudget -= outputRowSize
    } else {
      // The worst-case memory consumption during a grouping aggregation is the case where the
      // grouping does not combine any input rows, so just as many rows appear in the output.
      computationBytesPerRow += outputRowSize
    }

    // Calculate the max rows that can be processed during computation within the budget
    val maxRows = totalBudget / computationBytesPerRow

    // Finally compute the input target batching size taking into account the cudf row limits
    Math.min(inputRowSize * maxRows, Int.MaxValue)
  }
}

/** Utility class to hold all of the metrics related to hash aggregation */
case class GpuHashAggregateMetrics(
    numOutputRows: GpuMetric,
    numOutputBatches: GpuMetric,
    numTasksFallBacked: GpuMetric,
    opTime: GpuMetric,
    computeAggTime: GpuMetric,
    concatTime: GpuMetric,
    sortTime: GpuMetric,
    spillCallback: SpillCallback)

/** Utility class to convey information on the aggregation modes being used */
case class AggregateModeInfo(
    uniqueModes: Seq[AggregateMode],
    hasPartialMode: Boolean,
    hasPartialMergeMode: Boolean,
    hasFinalMode: Boolean,
    hasCompleteMode: Boolean)

object AggregateModeInfo {
  def apply(uniqueModes: Seq[AggregateMode]): AggregateModeInfo = {
    AggregateModeInfo(
      uniqueModes = uniqueModes,
      hasPartialMode = uniqueModes.contains(Partial),
      hasPartialMergeMode = uniqueModes.contains(PartialMerge),
      hasFinalMode = uniqueModes.contains(Final),
      hasCompleteMode = uniqueModes.contains(Complete)
    )
  }
}

/**
 * Iterator that takes another columnar batch iterator as input and emits new columnar batches that
 * are aggregated based on the specified grouping and aggregation expressions. This iterator tries
 * to perform a hash-based aggregation but is capable of falling back to a sort-based aggregation
 * which can operate on data that is either larger than can be represented by a cudf column or
 * larger than can fit in GPU memory.
 *
 * The iterator starts by pulling all batches from the input iterator, performing an initial
 * projection and aggregation on each individual batch via `aggregateInputBatches()`. The resulting
 * aggregated batches are cached in memory as spillable batches. Once all input batches have been
 * aggregated, `tryMergeAggregatedBatches()` is called to attempt a merge of the aggregated batches
 * into a single batch. If this is successful then the resulting batch can be returned, otherwise
 * `buildSortFallbackIterator` is used to sort the aggregated batches by the grouping keys and
 * performs a final merge aggregation pass on the sorted batches.
 *
 * @param cbIter iterator providing the input columnar batches
 * @param inputAttributes input attributes to identify the input columns from the input batches
 * @param groupingExpressions expressions used for producing the grouping keys
 * @param aggregateExpressions GPU aggregate expressions used to produce the aggregations
 * @param aggregateAttributes attribute references to each aggregate expression
 * @param resultExpressions output expression for the aggregation
 * @param modeInfo identifies which aggregation modes are being used
 * @param metrics metrics that will be updated during aggregation
 * @param configuredTargetBatchSize user-specified value for the targeted input batch size
 */
class GpuHashAggregateIterator(
    cbIter: Iterator[ColumnarBatch],
    inputAttributes: Seq[Attribute],
    groupingExpressions: Seq[NamedExpression],
    aggregateExpressions: Seq[GpuAggregateExpression],
    aggregateAttributes: Seq[Attribute],
    resultExpressions: Seq[NamedExpression],
    modeInfo: AggregateModeInfo,
    metrics: GpuHashAggregateMetrics,
    configuredTargetBatchSize: Long)
    extends Iterator[ColumnarBatch] with Arm with AutoCloseable with Logging {
  // Partial mode:
  //  1. boundInputReferences: picks column from raw input
  //  2. boundFinalProjections: is a pass-through of the agg buffer
  //  3. boundResultReferences: is a pass-through of the merged aggregate
  //
  // Final mode:
  //  1. boundInputReferences: is a pass-through of the merged aggregate
  //  2. boundFinalProjections: on merged batches, finalize aggregates
  //     (GpuAverage => CudfSum/CudfCount)
  //  3. boundResultReferences: project the result expressions Spark expects in the output.
  //
  // Complete mode:
  //  1. boundInputReferences: picks column from raw input
  //  2. boundFinalProjections: on merged batches, finalize aggregates
  //     (GpuAverage => CudfSum/CudfCount)
  //  3. boundResultReferences: project the result expressions Spark expects in the output.
  private case class BoundExpressionsModeAggregates(
      boundInputReferences: Seq[GpuExpression],
      boundFinalProjections: Option[Seq[GpuExpression]],
      boundResultReferences: Seq[Expression])

  Option(TaskContext.get()).foreach(_.addTaskCompletionListener[Unit](_ => close()))

  private[this] val isReductionOnly = groupingExpressions.isEmpty
  private[this] val boundExpressions = setupReferences()
  private[this] val targetMergeBatchSize = computeTargetMergeBatchSize(configuredTargetBatchSize)
  private[this] val aggregatedBatches = new util.ArrayDeque[LazySpillableColumnarBatch]
  private[this] var outOfCoreIter: Option[GpuOutOfCoreSortIterator] = None

  /** Iterator for fetching aggregated batches if a sort-based fallback has occurred */
  private[this] var sortFallbackIter: Option[Iterator[ColumnarBatch]] = None

  /** Whether a batch is pending for a reduction-only aggregation */
  private[this] var hasReductionOnlyBatch: Boolean = isReductionOnly

  override def hasNext: Boolean = {
    sortFallbackIter.map(_.hasNext).getOrElse {
      // reductions produce a result even if the input is empty
      hasReductionOnlyBatch || !aggregatedBatches.isEmpty || cbIter.hasNext
    }
  }

  override def next(): ColumnarBatch = {
    val batch = sortFallbackIter.map(_.next()).getOrElse {
      // aggregate and merge all pending inputs
      if (cbIter.hasNext) {
        aggregateInputBatches()
        tryMergeAggregatedBatches()
      }

      if (aggregatedBatches.size() > 1) {
        // Unable to merge to a single output, so must fall back to a sort-based approach.
        sortFallbackIter = Some(buildSortFallbackIterator())
        sortFallbackIter.get.next()
      } else if (aggregatedBatches.isEmpty) {
        if (hasReductionOnlyBatch) {
          hasReductionOnlyBatch = false
          generateEmptyReductionBatch()
        } else {
          throw new NoSuchElementException("batches exhausted")
        }
      } else {
        // this will be the last batch
        hasReductionOnlyBatch = false
        withResource(aggregatedBatches.pop()) { lazyBatch =>
          GpuColumnVector.incRefCounts(lazyBatch.getBatch)
        }
      }
    }

    finalProjectBatch(batch)
  }

  override def close(): Unit = {
    aggregatedBatches.forEach(_.safeClose())
    aggregatedBatches.clear()
    outOfCoreIter.foreach(_.close())
    outOfCoreIter = None
    sortFallbackIter = None
    hasReductionOnlyBatch = false
  }

  private def computeTargetMergeBatchSize(confTargetSize: Long): Long = {
    val mergedTypes = groupingExpressions.map(_.dataType) ++ aggregateExpressions.map(_.dataType)
    AggregateUtils.computeTargetBatchSize(confTargetSize, mergedTypes, mergedTypes,isReductionOnly)
  }

  /** Aggregate all input batches and place the results in the aggregatedBatches queue. */
  private def aggregateInputBatches(): Unit = {
    val aggHelper = new AggHelper(merge = false)
    while (cbIter.hasNext) {
      val (childBatch, isLastInputBatch) = withResource(cbIter.next()) { inputBatch =>
        val isLast = GpuColumnVector.isTaggedAsFinalBatch(inputBatch)
        (processIncomingBatch(inputBatch), isLast)
      }
      withResource(childBatch) { _ =>
        withResource(computeAggregate(childBatch, aggHelper)) { aggBatch =>
          val batch = LazySpillableColumnarBatch(aggBatch, metrics.spillCallback, "aggbatch")
          // Avoid making batch spillable for the common case of the last and only batch
          if (!(isLastInputBatch && aggregatedBatches.isEmpty)) {
            batch.allowSpilling()
          }
          aggregatedBatches.add(batch)
        }
      }
    }
  }

  /**
   * Attempt to merge adjacent batches in the aggregatedBatches queue until either there is only
   * one batch or merging adjacent batches would exceed the target batch size.
   */
  private def tryMergeAggregatedBatches(): Unit = {
    while (aggregatedBatches.size() > 1) {
      val concatTime = metrics.concatTime
      val opTime = metrics.opTime
      withResource(new NvtxWithMetrics("agg merge pass", NvtxColor.BLUE, concatTime,
        opTime)) { _ =>
        // continue merging as long as some batches are able to be combined
        if (!mergePass()) {
          if (aggregatedBatches.size() > 1 && isReductionOnly) {
            // We were unable to merge the aggregated batches within the target batch size limit,
            // which means normally we would fallback to a sort-based approach. However for
            // reduction-only aggregation there are no keys to use for a sort. The only way this
            // can work is if all batches are merged. This will exceed the target batch size limit,
            // but at this point it is either risk an OOM/cudf error and potentially work or
            // not work at all.
            logWarning(s"Unable to merge reduction-only aggregated batches within " +
                s"target batch limit of $targetMergeBatchSize, attempting to merge remaining " +
                s"${aggregatedBatches.size()} batches beyond limit")
            withResource(mutable.ArrayBuffer[LazySpillableColumnarBatch]()) { batchesToConcat =>
              aggregatedBatches.forEach(b => batchesToConcat += b)
              aggregatedBatches.clear()
              val batch = concatenateAndMerge(batchesToConcat)
              // batch does not need to be marked spillable since it is the last and only batch
              // and will be immediately retrieved on the next() call.
              aggregatedBatches.add(batch)
            }
          }
          return
        }
      }
    }
  }

  /**
   * Perform a single pass over the aggregated batches attempting to merge adjacent batches.
   * @return true if at least one merge operation occurred
   */
  private def mergePass(): Boolean = {
    val batchesToConcat: mutable.ArrayBuffer[LazySpillableColumnarBatch] = mutable.ArrayBuffer.empty
    var wasBatchMerged = false
    // Current size in bytes of the batches targeted for the next concatenation
    var concatSize: Long = 0L
    var batchesLeftInPass = aggregatedBatches.size()

    while (batchesLeftInPass > 0) {
      closeOnExcept(batchesToConcat) { _ =>
        var isConcatSearchFinished = false
        // Old batches are picked up at the front of the queue and freshly merged batches are
        // appended to the back of the queue. Although tempting to allow the pass to "wrap around"
        // and pick up batches freshly merged in this pass, it's avoided to prevent changing the
        // order of aggregated batches.
        while (batchesLeftInPass > 0 && !isConcatSearchFinished) {
          val candidate = aggregatedBatches.getFirst
          val potentialSize = concatSize + candidate.deviceMemorySize
          isConcatSearchFinished = concatSize > 0 && potentialSize > targetMergeBatchSize
          if (!isConcatSearchFinished) {
            batchesLeftInPass -= 1
            batchesToConcat += aggregatedBatches.removeFirst()
            concatSize = potentialSize
          }
        }
      }

      val mergedBatch = if (batchesToConcat.length > 1) {
        wasBatchMerged = true
        val batch = concatenateAndMerge(batchesToConcat)
        batch.allowSpilling()
        batch
      } else {
        // Unable to find a neighboring buffer to produce a valid merge in this pass,
        // so simply put this buffer back on the queue for other passes.
        batchesToConcat.remove(0)
      }

      // Add the merged batch to the end of the aggregated batch queue. Only a single pass over
      // the batches is being performed due to the batch count check above, so the single-pass
      // loop will terminate before picking up this new batch.
      aggregatedBatches.addLast(mergedBatch)
      batchesToConcat.clear()
      concatSize = 0
    }

    wasBatchMerged
  }

  private lazy val concatAndMergeHelper = new AggHelper(merge = true)

  /**
   * Concatenate batches together and perform a merge aggregation on the result. The input batches
   * will be closed as part of this operation.
   * @param batches batches to concatenate and merge aggregate
   * @return lazy spillable batch which has NOT been marked spillable
   */
  private def concatenateAndMerge(
      batches: mutable.ArrayBuffer[LazySpillableColumnarBatch]): LazySpillableColumnarBatch = {
    withResource(batches) { _ =>
      withResource(concatenateBatches(batches)) { concatBatch =>
        withResource(computeAggregate(concatBatch, concatAndMergeHelper)) { mergedBatch =>
          LazySpillableColumnarBatch(mergedBatch, metrics.spillCallback, "agg merged batch")
        }
      }
    }
  }

  /** Build an iterator that uses a sort-based approach to merge aggregated batches together. */
  private def buildSortFallbackIterator(): Iterator[ColumnarBatch] = {
    logInfo("Falling back to sort-based aggregation with ${aggregatedBatches.size()} batches")
    metrics.numTasksFallBacked += 1
    val aggregatedBatchIter = new Iterator[ColumnarBatch] {
      override def hasNext: Boolean = !aggregatedBatches.isEmpty

      override def next(): ColumnarBatch = {
        withResource(aggregatedBatches.removeFirst()) { lazyBatch =>
          GpuColumnVector.incRefCounts(lazyBatch.getBatch)
        }
      }
    }

    if (isReductionOnly) {
      // Normally this should never happen because `tryMergeAggregatedBatches` should have done
      // a last-ditch effort to concatenate all batches together regardless of target limits.
      throw new IllegalStateException("Unable to fallback to sort-based aggregation " +
          "without grouping keys")
    }

    val shims = ShimLoader.getSparkShims
    val ordering = groupingExpressions.map(shims.sortOrder(_, Ascending, NullsFirst))
    val groupingAttributes = groupingExpressions.map(_.toAttribute)
    val aggBufferAttributes = groupingAttributes ++
        aggregateExpressions.flatMap(_.aggregateFunction.aggBufferAttributes)
    val sorter = new GpuSorter(ordering, aggBufferAttributes)
    val aggBatchTypes = aggBufferAttributes.map(_.dataType)

    // Use the out of core sort iterator to sort the batches by grouping key
    outOfCoreIter = Some(GpuOutOfCoreSortIterator(
      aggregatedBatchIter,
      sorter,
      LazilyGeneratedOrdering.forSchema(TrampolineUtil.fromAttributes(groupingAttributes)),
      configuredTargetBatchSize,
      opTime = metrics.opTime,
      sortTime = metrics.sortTime,
      outputBatches = NoopMetric,
      outputRows = NoopMetric,
      peakDevMemory = NoopMetric,
      spillCallback = metrics.spillCallback))

    // The out of core sort iterator does not guarantee that a batch contains all of the values
    // for a particular key, so add a key batching iterator to enforce this. That allows each batch
    // to be merge-aggregated safely since all values associated with a particular key are
    // guaranteed to be in the same batch.
    val keyBatchingIter = new GpuKeyBatchingIterator(
      outOfCoreIter.get,
      sorter,
      aggBatchTypes.toArray,
      configuredTargetBatchSize,
      numInputRows = NoopMetric,
      numInputBatches = NoopMetric,
      numOutputRows = NoopMetric,
      numOutputBatches = NoopMetric,
      concatTime = metrics.concatTime,
      opTime = metrics.opTime,
      peakDevMemory = NoopMetric,
      spillCallback = metrics.spillCallback)

    // Finally wrap the key batching iterator with a merge aggregation on the output batches.
    new Iterator[ColumnarBatch] {
      override def hasNext: Boolean = keyBatchingIter.hasNext

      private val mergeSortedHelper = new AggHelper(true, isSorted = true)

      override def next(): ColumnarBatch = {
        // batches coming out of the sort need to be merged
        withResource(keyBatchingIter.next()) { batch =>
          computeAggregate(batch, mergeSortedHelper)
        }
      }
    }
  }

  /**
   * Generates the result of a reduction-only aggregation on empty input by emitting the
   * initial value of each aggregator.
   */
  private def generateEmptyReductionBatch(): ColumnarBatch = {
    val aggregateFunctions = aggregateExpressions.map(_.aggregateFunction)
    val defaultValues =
      aggregateFunctions.flatMap(_.initialValues)
    val vecs = defaultValues.safeMap { ref =>
      withResource(GpuScalar.from(ref.asInstanceOf[GpuLiteral].value, ref.dataType)) {
        scalar => GpuColumnVector.from(scalar, 1, ref.dataType)
      }
    }
    new ColumnarBatch(vecs.toArray, 1)
  }

  /**
   * Project a merged aggregated batch result to the layout that Spark expects
   * i.e.: select avg(foo) from bar group by baz will produce:
   *  Partial mode: 3 columns => [bar, sum(foo) as sum_foo, count(foo) as count_foo]
   *  Final mode:   2 columns => [bar, sum(sum_foo) / sum(count_foo)]
   */
  private def finalProjectBatch(batch: ColumnarBatch): ColumnarBatch = {
    val aggTime = metrics.computeAggTime
    val opTime = metrics.opTime
    withResource(new NvtxWithMetrics("finalize agg", NvtxColor.DARK_GREEN, aggTime,
      opTime)) { _ =>
      val finalBatch = if (boundExpressions.boundFinalProjections.isDefined) {
        withResource(batch) { _ =>
          val finalCvs = boundExpressions.boundFinalProjections.get.map { ref =>
            // aggregatedCb is made up of ColumnVectors
            // and the final projections from the aggregates won't change that,
            // so we can assume they will be vectors after we eval
            ref.columnarEval(batch).asInstanceOf[GpuColumnVector]
          }
          new ColumnarBatch(finalCvs.toArray, finalCvs.head.getRowCount.toInt)
        }
      } else {
        batch
      }

      // Perform the last project to get the correct shape that Spark expects. Note this may
      // add things like literals that were not part of the aggregate into the batch.
      val resultCvs = withResource(finalBatch) { _ =>
        boundExpressions.boundResultReferences.safeMap { ref =>
          // Result references can be virtually anything, we need to coerce
          // them to be vectors since this is going into a ColumnarBatch
          GpuExpressionsUtils.columnarEvalToColumn(ref, finalBatch)
        }
      }
      closeOnExcept(resultCvs) { _ =>
        val rowCount = if (resultCvs.isEmpty) 0 else resultCvs.head.getRowCount.toInt
        metrics.numOutputRows += rowCount
        metrics.numOutputBatches += 1
        new ColumnarBatch(resultCvs.toArray, rowCount)
      }
    }
  }

  /** Perform the initial projection on the input batch and extract the result columns */
  private def processIncomingBatch(batch: ColumnarBatch): ColumnarBatch = {
    val aggTime = metrics.computeAggTime
    val opTime = metrics.opTime
    withResource(new NvtxWithMetrics("prep agg batch", NvtxColor.CYAN, aggTime,
      opTime)) { _ =>
      val cols = boundExpressions.boundInputReferences.safeMap { ref =>
        val childCv = GpuExpressionsUtils.columnarEvalToColumn(ref, batch)
        if (DataType.equalsStructurally(childCv.dataType, ref.dataType, ignoreNullability = true)) {
          childCv
        } else {
          withResource(childCv) { childCv =>
            val rapidsType = GpuColumnVector.getNonNestedRapidsType(ref.dataType)
            GpuColumnVector.from(childCv.getBase.castTo(rapidsType), ref.dataType)
          }
        }
      }
      new ColumnarBatch(cols.toArray, cols.head.getRowCount.toInt)
    }
  }

  /**
   * Concatenates batches after extracting them from `LazySpillableColumnarBatch`
   * @note the input batches are not closed as part of this operation
   * @param spillableBatchesToConcat lazy spillable batches to concatenate
   * @return concatenated batch result
   */
  private def concatenateBatches(
      spillableBatchesToConcat: mutable.ArrayBuffer[LazySpillableColumnarBatch]): ColumnarBatch = {
    val concatTime = metrics.concatTime
    val opTime = metrics.opTime
    withResource(new NvtxWithMetrics("concatenateBatches", NvtxColor.BLUE, concatTime,
      opTime)) { _ =>
      val batchesToConcat = spillableBatchesToConcat.map(_.getBatch)
      val numCols = batchesToConcat.head.numCols()
      val dataTypes = (0 until numCols).map {
        c => batchesToConcat.head.column(c).dataType
      }.toArray
      withResource(batchesToConcat.map(GpuColumnVector.from)) { tbl =>
        withResource(cudf.Table.concatenate(tbl: _*)) { concatenated =>
          GpuColumnVector.from(concatenated, dataTypes)
        }
      }
    }
  }

  /**
   * `setupReferences` binds input, final and result references for the aggregate.
   * - input: used to obtain columns coming into the aggregate from the child
   * - final: some aggregates like average use this to specify an expression to produce
   *          the final output of the aggregate. Average keeps sum and count throughout,
   *          and at the end it has to divide the two, to produce the single sum/count result.
   * - result: used at the end to output to our parent
   */
  private def setupReferences(): BoundExpressionsModeAggregates = {
    val groupingAttributes = groupingExpressions.map(_.toAttribute)
    val aggBufferAttributes = groupingAttributes ++
        aggregateExpressions.flatMap(_.aggregateFunction.aggBufferAttributes)

    // Adapted from `AggregationIterator.initializeAggregateFunctions` in Spark:
    // - we use the "imperative aggregate" way as it used bound expressions due to
    //   lack of support of codegen (like our case)
    // - for partial/complete: we bind to the inputProjection as specified by each
    //   `GpuAggregateFunction` to the `inputAttributes` (see how those are defined)
    // - for partial merge/final: it is the pass through case, we are getting as input
    //   the "agg buffer", and we are using `inputAggBufferAttributes` to match the Spark
    //   function. We still bind to `inputAttributes`, as those would be setup for pass-through
    //   in the partial merge/final cases.
    val aggBound = aggregateExpressions.flatMap { agg =>
      agg.mode match {
        case Partial | Complete =>
          agg.aggregateFunction.inputProjection
        case PartialMerge | Final =>
          agg.aggregateFunction.inputAggBufferAttributes
        case mode =>
          throw new NotImplementedError(s"can't translate ${mode}")
      }
    }

    val boundInputReferences = GpuBindReferences.bindGpuReferences(
      groupingExpressions ++ aggBound,
      inputAttributes)

    val boundFinalProjections = if (modeInfo.hasFinalMode || modeInfo.hasCompleteMode) {
      val finalProjections = groupingExpressions ++
          aggregateExpressions.map(_.aggregateFunction.evaluateExpression)
      Some(GpuBindReferences.bindGpuReferences(finalProjections, aggBufferAttributes))
    } else {
      None
    }

    // allAttributes can be different things, depending on aggregation mode:
    // - Partial mode: grouping key + cudf aggregates (e.g. no avg, intead sum::count
    // - Final mode: grouping key + spark aggregates (e.g. avg)
    val finalAttributes = groupingAttributes ++ aggregateAttributes

    // boundResultReferences is used to project the aggregated input batch(es) for the result.
    // - Partial mode: it's a pass through. We take whatever was aggregated and let it come
    //   out of the node as is.
    // - Final or Complete mode: we use resultExpressions to pick out the correct columns that
    //   finalReferences has pre-processed for us
    val boundResultReferences = if (modeInfo.hasPartialMode || modeInfo.hasPartialMergeMode) {
      GpuBindReferences.bindGpuReferences(
        resultExpressions,
        resultExpressions.map(_.toAttribute))
    } else if (modeInfo.hasFinalMode || modeInfo.hasCompleteMode) {
      GpuBindReferences.bindGpuReferences(
        resultExpressions,
        finalAttributes)
    } else {
      GpuBindReferences.bindGpuReferences(
        resultExpressions,
        groupingAttributes)
    }
    BoundExpressionsModeAggregates(
      boundInputReferences,
      boundFinalProjections,
      boundResultReferences)
  }

  /**
   * Internal class used in `computeAggregates` for the pre, agg, and post steps
   *
   * @param merge - if true, we are merging two pre-aggregated batches, so we should use
   *                the merge steps for each aggregate function
   * @param isSorted - if the batch is sorted this is set to true and is passed to cuDF
   *                   as an optimization hint
   */
  class AggHelper(merge: Boolean, isSorted: Boolean = false) {
    // `CudfAggregate` instances to apply for groupBy aggregates
    private val groupByAggregates = new mutable.ArrayBuffer[GroupByAggregation]()

    // Reduction function (outputs a cuDF scalar) for non-groupBy aggs
    private val reductionAggregates = new mutable.ArrayBuffer[cudf.ColumnVector => cudf.Scalar]()

<<<<<<< HEAD
    val boundCudfAggregates = boundExpressions.boundCudfAggregates
    val computeAggTime = metrics.computeAggTime
    val opTime = metrics.opTime
    withResource(new NvtxWithMetrics("computeAggregate", NvtxColor.CYAN, computeAggTime,
      opTime)) { _ =>
      // Perform group by aggregation
      // Create a cudf Table, which we use as the base of aggregations.
      // At this point we are getting the cudf aggregate's merge or update version
      //
      // For example: GpuAverage has an update version of: (CudfSum, CudfCount)
      // and CudfCount has an update version of AggregateOp.COUNT and a
      // merge version of AggregateOp.COUNT.
      val dataTypes = new mutable.ArrayBuffer[DataType]()
      val cudfAggregates = new mutable.ArrayBuffer[GroupByAggregationOnColumn]()
      val reductionAggregates = new mutable.ArrayBuffer[Seq[GpuColumnVector] => cudf.Scalar]()

      // `GpuAggregateFunction` can add a pre and post step for update
      // and merge aggregates.
      val preStep = new mutable.ArrayBuffer[Expression]()
      val postStep = new mutable.ArrayBuffer[Expression]()
      val postStepAttr = new mutable.ArrayBuffer[Attribute]()

      // we add the grouping expression first, which bind as pass-through
      preStep ++= GpuBindReferences.bindGpuReferences(
        groupingAttributes, groupingAttributes)
      postStep ++= GpuBindReferences.bindGpuReferences(
        groupingAttributes, groupingAttributes)
      postStepAttr ++= groupingAttributes
      dataTypes ++=
        groupingExpressions.map(_.dataType)

      for (BoundCudfAggregate(aggExp, updateAggs, mergeAggs) <- boundCudfAggregates) {
        val aggFn = aggExp.aggregateFunction
        if ((aggExp.mode == Partial || aggExp.mode == Complete) && !merge) {
          cudfAggregates ++= updateAggs.map(_.updateAggregate)
          dataTypes ++= updateAggs.map(_.updateDataType)
          preStep ++= aggFn.preUpdate
          postStep ++= aggFn.postUpdate
          postStepAttr ++= aggFn.postUpdateAttr
          reductionAggregates ++= updateAggs.map(_.updateReductionAggregate)
        } else {
          cudfAggregates ++= mergeAggs.map(_.mergeAggregate)
          dataTypes ++= mergeAggs.map(_.dataType)
          preStep ++= aggFn.preMerge
          postStep ++= aggFn.postMerge
          postStepAttr ++= aggFn.postMergeAttr
          reductionAggregates ++= mergeAggs.map(_.mergeReductionAggregate)
        }
      }

      // a pre-processing step required before we go into the cuDF aggregate, in some cases
      // casting and in others creating a struct (MERGE_M2 for instance, requires a struct)
      val preStepBound = GpuBindReferences.bindGpuReferences(preStep, aggBufferAttributes)
      withResource(GpuProjectExec.project(toAggregateBatch, preStepBound)) { preProcessed =>
        val resultTbl = if (groupingExpressions.nonEmpty) {
          withResource(GpuColumnVector.from(preProcessed)) { preProcessedTbl =>
            val groupOptions = cudf.GroupByOptions.builder()
              .withIgnoreNullKeys(false)
              .withKeysSorted(isSorted)
              .build()

            // perform the aggregate
            preProcessedTbl
              .groupBy(groupOptions, groupingExpressions.indices: _*)
              .aggregate(cudfAggregates: _*)
          }
        } else {
          val cvs = mutable.ArrayBuffer[GpuColumnVector]()
          reductionAggregates.zip(dataTypes).foreach { case (aggFn, dataType) =>
            withResource(aggFn(GpuColumnVector.extractColumns(preProcessed))) { res =>
              cvs += GpuColumnVector.from(
                cudf.ColumnVector.fromScalar(res, 1), dataType)
            }
          }
          if (cvs.isEmpty) {
            // If cvs is empty, we add a single row with zero value. The value in the row is
            // meaningless as it doesn't matter what we put in it. The projection will add a zero
            // column to the result set in case of a parameter-less count.
            // This is to fix a bug in the plugin where a paramater-less count wasn't returning the
            // desired result compared to Spark-CPU.
            // For more details go to https://github.com/NVIDIA/spark-rapids/issues/1737
            withResource(Scalar.fromLong(0L)) { ZERO =>
              cvs += GpuColumnVector.from(cudf.ColumnVector.fromScalar(ZERO, 1), LongType)
            }
          }
          withResource(cvs) { _ =>
            GpuColumnVector.from(new ColumnarBatch(cvs.toArray, 1))
          }
        }
        withResource(resultTbl) { result =>
          withResource(GpuColumnVector.from(result, dataTypes.toArray)) { resultBatch =>
            // a post-processing step required in some scenarios, casting or picking
            // apart a struct
            val postStepBound = GpuBindReferences.bindGpuReferences(postStep, postStepAttr)
            GpuProjectExec.project(resultBatch, postStepBound)
          }
        }
=======
    // integers for each column the aggregate is operating on
    private val aggOrdinals = new mutable.ArrayBuffer[Int]

    // the resulting data type from the cuDF aggregate (from
    // the update or merge aggregate, be it reduction or group by)
    private val aggDataType = new mutable.ArrayBuffer[DataType]()

    private val groupingAttributes = groupingExpressions.map(_.toAttribute)
    private val aggBufferAttributes = groupingAttributes ++
      aggregateExpressions.flatMap(_.aggregateFunction.aggBufferAttributes)

    // `GpuAggregateFunction` can add a pre and post step for update
    // and merge aggregates.
    private val preStep = new mutable.ArrayBuffer[Expression]()
    private val postStep = new mutable.ArrayBuffer[Expression]()
    private val postStepAttr = new mutable.ArrayBuffer[Attribute]()

    // we add the grouping expression first, which bind as pass-through
    preStep ++= GpuBindReferences.bindGpuReferences(
      groupingAttributes, groupingAttributes)
    postStep ++= GpuBindReferences.bindGpuReferences(
      groupingAttributes, groupingAttributes)
    postStepAttr ++= groupingAttributes
    aggDataType ++=
      groupingExpressions.map(_.dataType)

    private var ix = groupingAttributes.length
    for (aggExp <- aggregateExpressions) {
      val aggFn = aggExp.aggregateFunction
      if ((aggExp.mode == Partial || aggExp.mode == Complete) && !merge) {
        val ordinals = (ix until ix + aggFn.updateAggregates.length)
        aggOrdinals ++= ordinals
        ix += ordinals.length
        val updateAggs = aggFn.updateAggregates
        aggDataType ++= updateAggs.map(_.dataType)
        groupByAggregates ++= updateAggs.map(_.groupByAggregate)
        reductionAggregates ++= updateAggs.map(_.reductionAggregate)
        preStep ++= aggFn.aggBufferAttributes
        postStep ++= aggFn.postUpdate
        postStepAttr ++= aggFn.postUpdateAttr
      } else {
        val ordinals = (ix until ix + aggFn.mergeAggregates.length)
        aggOrdinals ++= ordinals
        ix += ordinals.length
        val mergeAggs = aggFn.mergeAggregates
        aggDataType ++= mergeAggs.map(_.dataType)
        groupByAggregates ++= mergeAggs.map(_.groupByAggregate)
        reductionAggregates ++= mergeAggs.map(_.reductionAggregate)
        preStep ++= aggFn.preMerge
        postStep ++= aggFn.postMerge
        postStepAttr ++= aggFn.postMergeAttr
      }
    }

    // a bound expression that is applied before the cuDF aggregate
    private val preStepBound =
      GpuBindReferences.bindGpuReferences(preStep, aggBufferAttributes)

    // a bound expression that is applied after the cuDF aggregate
    private val postStepBound =
      GpuBindReferences.bindGpuReferences(postStep, postStepAttr)

    /**
     * Apply the "pre" step: preMerge for merge, or pass-through in the update case
     * @param toAggregateBatch - input (to the agg) batch from the child directly in the
     *                         merge case, or from the `inputProjection` in the update case.
     * @return a pre-processed batch that can be later cuDF aggregated
     */
    def preProcess(toAggregateBatch: ColumnarBatch): ColumnarBatch = {
      GpuProjectExec.project(toAggregateBatch, preStepBound)
    }

    /**
     * Invoke reduction functions as defined in each `CudfAggreagte`
     * @param preProcessed - a batch after the "pre" step
     * @return
     */
    def performReduction(preProcessed: ColumnarBatch): Table = {
      val cvs = mutable.ArrayBuffer[GpuColumnVector]()
      reductionAggregates.zip(aggDataType)
        .zipWithIndex.foreach { case ((aggFn, dataType), ix) =>
        val cols = GpuColumnVector.extractColumns(preProcessed)
        val reductionCol = cols(aggOrdinals(ix))
        withResource(aggFn(reductionCol.getBase)) { res =>
          cvs += GpuColumnVector.from(
            cudf.ColumnVector.fromScalar(res, 1), dataType)
        }
      }
      if (cvs.isEmpty) {
        // If cvs is empty, we add a single row with zero value. The value in the row is
        // meaningless as it doesn't matter what we put in it. The projection will add a zero
        // column to the result set in case of a parameter-less count.
        // This is to fix a bug in the plugin where a paramater-less count wasn't returning the
        // desired result compared to Spark-CPU.
        // For more details go to https://github.com/NVIDIA/spark-rapids/issues/1737
        withResource(Scalar.fromLong(0L)) { ZERO =>
          cvs += GpuColumnVector.from(cudf.ColumnVector.fromScalar(ZERO, 1), LongType)
        }
      }
      withResource(cvs) { _ =>
        GpuColumnVector.from(new ColumnarBatch(cvs.toArray, 1))
      }
    }

    /**
     * Used to produce a group-by aggregate
     * @param preProcessed the batch after the "pre" step
     * @return a Table that has been cuDF aggregated
     */
    def performGroupByAggregation(preProcessed: ColumnarBatch): Table = {
      withResource(GpuColumnVector.from(preProcessed)) { preProcessedTbl =>
        val groupOptions = cudf.GroupByOptions.builder()
          .withIgnoreNullKeys(false)
          .withKeysSorted(isSorted)
          .build()

        val cudfAggsOnColumn = groupByAggregates.zip(aggOrdinals).map {
          case (cudfAgg, ord) => cudfAgg.onColumn(ord)
        }

        // perform the aggregate
        preProcessedTbl
          .groupBy(groupOptions, groupingExpressions.indices: _*)
          .aggregate(cudfAggsOnColumn: _*)
      }
    }

    /**
     * Used to produce the outbound batch from the aggregate that could be
     * shuffled or could be passed through the evaluateExpression if we are in the final
     * stage.
     * It takes a cuDF aggregated batch and applies the "post" step:
     * postUpdate for update, or postMerge for merge
     * @param resultTbl - cuDF aggregated table
     * @return output batch from the aggregate
     */
    def postProcess(resultTbl: cudf.Table): ColumnarBatch = {
      withResource(resultTbl) { result =>
        withResource(GpuColumnVector.from(result, aggDataType.toArray)) { resultBatch =>
          GpuProjectExec.project(resultBatch, postStepBound)
        }
      }
    }
  }

  /**
   * Compute the aggregations on the projected input columns.
   * @param toAggregateBatch input batch to aggregate
   * @param helper an internal object that carries state required to execute computeAggregate from
   *               different parts of the codebase.
   * @return aggregated batch
   */
  private def computeAggregate(
      toAggregateBatch: ColumnarBatch, helper: AggHelper): ColumnarBatch  = {
    val computeAggTime = metrics.computeAggTime
    withResource(new NvtxWithMetrics("computeAggregate", NvtxColor.CYAN, computeAggTime)) { _ =>
      // a pre-processing step required before we go into the cuDF aggregate, in some cases
      // casting and in others creating a struct (MERGE_M2 for instance, requires a struct)
      withResource(helper.preProcess(toAggregateBatch)) { preProcessed =>
        val resultTbl = if (groupingExpressions.nonEmpty) {
          helper.performGroupByAggregation(preProcessed)
        } else {
          helper.performReduction(preProcessed)
        }

        // a post-processing step required in some scenarios, casting or picking
        // apart a struct
        helper.postProcess(resultTbl)
>>>>>>> d210d50a
      }
    }
  }
}

abstract class GpuBaseAggregateMeta[INPUT <: SparkPlan](
    plan: INPUT,
    aggRequiredChildDistributionExpressions: Option[Seq[Expression]],
    conf: RapidsConf,
    parent: Option[RapidsMeta[_, _, _]],
    rule: DataFromReplacementRule) extends SparkPlanMeta[INPUT](plan, conf, parent, rule) {

  val agg: BaseAggregateExec

  val groupingExpressions: Seq[BaseExprMeta[_]] =
    agg.groupingExpressions.map(GpuOverrides.wrapExpr(_, conf, Some(this)))
  val aggregateExpressions: Seq[BaseExprMeta[_]] =
    agg.aggregateExpressions.map(GpuOverrides.wrapExpr(_, conf, Some(this)))
  val aggregateAttributes: Seq[BaseExprMeta[_]] =
    agg.aggregateAttributes.map(GpuOverrides.wrapExpr(_, conf, Some(this)))
  val resultExpressions: Seq[BaseExprMeta[_]] =
    agg.resultExpressions.map(GpuOverrides.wrapExpr(_, conf, Some(this)))

  override val childExprs: Seq[BaseExprMeta[_]] =
    groupingExpressions ++ aggregateExpressions ++ aggregateAttributes ++ resultExpressions

  override def tagPlanForGpu(): Unit = {
    if (agg.resultExpressions.isEmpty) {
      willNotWorkOnGpu("result expressions is empty")
    }
    // We don't support Arrays and Maps as GroupBy keys yet, even they are nested in Structs. So,
    // we need to run recursive type check on the structs.
    val arrayOrMapGroupings = agg.groupingExpressions.exists(e =>
      TrampolineUtil.dataTypeExistsRecursively(e.dataType,
        dt => dt.isInstanceOf[ArrayType] || dt.isInstanceOf[MapType]))
    if (arrayOrMapGroupings) {
      willNotWorkOnGpu("ArrayTypes or MapTypes in grouping expressions are not supported")
    }

    val dec128Grouping = agg.groupingExpressions.exists(e =>
      TrampolineUtil.dataTypeExistsRecursively(e.dataType,
        dt => dt.isInstanceOf[DecimalType] &&
            dt.asInstanceOf[DecimalType].precision > DType.DECIMAL64_MAX_PRECISION))
    if (dec128Grouping) {
      willNotWorkOnGpu("grouping by a 128-bit decimal value is not currently supported")
    }

    tagForReplaceMode()

    if (agg.aggregateExpressions.exists(expr => expr.isDistinct)
        && agg.aggregateExpressions.exists(expr => expr.filter.isDefined)) {
      // Distinct with Filter is not supported on the GPU currently,
      // This makes sure that if we end up here, the plan falls back to the CPU
      // which will do the right thing.
      willNotWorkOnGpu(
        "DISTINCT and FILTER cannot be used in aggregate functions at the same time")
    }
  }

  /**
   * Tagging checks tied to configs that control the aggregation modes that are replaced.
   *
   * The rule of replacement is determined by `spark.rapids.sql.hashAgg.replaceMode`, which
   * is a string configuration consisting of AggregateMode names in lower cases connected by
   * &(AND) and |(OR). The default value of this config is `all`, which indicates replacing all
   * aggregates if possible.
   *
   * The `|` serves as the outer connector, which represents patterns of both sides are able to be
   * replaced. For instance, `final|partialMerge` indicates that aggregate plans purely in either
   * Final mode or PartialMerge mode can be replaced. But aggregate plans also contain
   * AggExpressions of other mode will NOT be replaced, such as: stage 3 of single distinct
   * aggregate who contains both Partial and PartialMerge.
   *
   * On the contrary, the `&` serves as the inner connector, which intersects modes of both sides
   * to form a mode pattern. The replacement only takes place for aggregate plans who have the
   * exact same mode pattern as what defined the rule. For instance, `partial&partialMerge` means
   * that aggregate plans can be only replaced if they contain AggExpressions of Partial and
   * contain AggExpressions of PartialMerge and don't contain AggExpressions of other modes.
   *
   * In practice, we need to combine `|` and `&` to form some sophisticated patterns. For instance,
   * `final&complete|final|partialMerge` represents aggregate plans in three different patterns are
   * GPU-replaceable: plans contain both Final and Complete modes; plans only contain Final mode;
   * plans only contain PartialMerge mode.
   */
  private def tagForReplaceMode(): Unit = {
    val aggPattern = agg.aggregateExpressions.map(_.mode).toSet
    val strPatternToReplace = conf.hashAggReplaceMode.toLowerCase

    if (aggPattern.nonEmpty && strPatternToReplace != "all") {
      val aggPatternsCanReplace = strPatternToReplace.split("\\|").map { subPattern =>
        subPattern.split("&").map {
          case "partial" => Partial
          case "partialmerge" => PartialMerge
          case "final" => Final
          case "complete" => Complete
          case s => throw new IllegalArgumentException(s"Invalid Aggregate Mode $s")
        }.toSet
      }
      if (!aggPatternsCanReplace.contains(aggPattern)) {
        val message = aggPattern.map(_.toString).mkString(",")
        willNotWorkOnGpu(s"Replacing mode pattern `$message` hash aggregates disabled")
      } else if (aggPattern == Set(Partial)) {
        // In partial mode, if there are non-distinct functions and multiple distinct functions,
        // non-distinct functions are computed using the First operator. The final result would be
        // incorrect for non-distinct functions for partition size > 1. Reason for this is - if
        // the first batch computed and sent to CPU doesn't contain all the rows required to
        // compute non-distinct function(s), then Spark would consider that value as final result
        // (due to First). Fall back to CPU in this case.
        if (AggregateUtils.shouldFallbackMultiDistinct(agg.aggregateExpressions)) {
          willNotWorkOnGpu("Aggregates of non-distinct functions with multiple distinct " +
              "functions are non-deterministic for non-distinct functions as it is " +
              "computed using First.")
        }
      }
    }

    if (!conf.partialMergeDistinctEnabled && aggPattern.contains(PartialMerge)) {
      willNotWorkOnGpu("Replacing Partial Merge aggregates disabled. " +
          s"Set ${conf.partialMergeDistinctEnabled} to true if desired")
    }
  }

  override def convertToGpu(): GpuExec = {
    GpuHashAggregateExec(
      aggRequiredChildDistributionExpressions,
      groupingExpressions.map(_.convertToGpu().asInstanceOf[NamedExpression]),
      aggregateExpressions.map(_.convertToGpu().asInstanceOf[GpuAggregateExpression]),
      aggregateAttributes.map(_.convertToGpu().asInstanceOf[Attribute]),
      resultExpressions.map(_.convertToGpu().asInstanceOf[NamedExpression]),
      childPlans.head.convertIfNeeded(),
      conf.gpuTargetBatchSizeBytes)
  }
}

/**
 * Base class for metadata around `SortAggregateExec` and `ObjectHashAggregateExec`, which may
 * contain TypedImperativeAggregate functions in aggregate expressions.
 */
abstract class GpuTypedImperativeSupportedAggregateExecMeta[INPUT <: BaseAggregateExec](
    plan: INPUT,
    aggRequiredChildDistributionExpressions: Option[Seq[Expression]],
    conf: RapidsConf,
    parent: Option[RapidsMeta[_, _, _]],
    rule: DataFromReplacementRule) extends GpuBaseAggregateMeta[INPUT](plan,
  aggRequiredChildDistributionExpressions, conf, parent, rule) {

  private val mayNeedAggBufferConversion: Boolean =
    agg.aggregateExpressions.exists { expr =>
      expr.aggregateFunction.isInstanceOf[TypedImperativeAggregate[_]] &&
          (expr.mode == Partial || expr.mode == PartialMerge)
    }

  // overriding data types of Aggregation Buffers if necessary
  if (mayNeedAggBufferConversion) overrideAggBufTypes()

  override protected lazy val outputTypeMetas: Option[Seq[DataTypeMeta]] =
    if (mayNeedAggBufferConversion) {
      Some(resultExpressions.map(_.typeMeta))
    } else {
      None
    }

  override val availableRuntimeDataTransition: Boolean =
    aggregateExpressions.map(_.childExprs.head).forall {
      case aggMeta: TypedImperativeAggExprMeta[_] => aggMeta.supportBufferConversion
      case _ => true
    }

  override def tagPlanForGpu(): Unit = {
    super.tagPlanForGpu()

    // If a typedImperativeAggregate function run across CPU and GPU (ex: Partial mode on CPU,
    // Merge mode on GPU), it will lead to a runtime crash. Because aggregation buffers produced
    // by the previous stage of function are NOT in the same format as the later stage consuming.
    // If buffer converters are available for all incompatible buffers, we will build these buffer
    // converters and bind them to certain plans, in order to integrate these converters into
    // R2C/C2R Transitions during GpuTransitionOverrides to fix the gap between GPU and CPU.
    // Otherwise, we have to fall back all Aggregate stages to CPU once any of them did fallback.
    //
    // The binding also works when AQE is on, since it leverages the TreeNodeTag to cache buffer
    // converters.
    GpuTypedImperativeSupportedAggregateExecMeta.handleAggregationBuffer(this)
  }

  override def convertToGpu(): GpuExec = {
    if (mayNeedAggBufferConversion) {
      // transforms the data types of aggregate attributes with typeMeta
      val aggAttributes = aggregateAttributes.map {
        case meta if meta.typeMeta.typeConverted =>
          val ref = meta.wrapped.asInstanceOf[AttributeReference]
          val converted = ref.copy(
            dataType = meta.typeMeta.dataType.get)(ref.exprId, ref.qualifier)
          GpuOverrides.wrapExpr(converted, conf, Some(this))
        case meta => meta
      }
      // transforms the data types of result expressions with typeMeta
      val retExpressions = resultExpressions.map {
        case meta if meta.typeMeta.typeConverted =>
          val ref = meta.wrapped.asInstanceOf[AttributeReference]
          val converted = ref.copy(
            dataType = meta.typeMeta.dataType.get)(ref.exprId, ref.qualifier)
          GpuOverrides.wrapExpr(converted, conf, Some(this))
        case meta => meta
      }
      GpuHashAggregateExec(
        aggRequiredChildDistributionExpressions,
        groupingExpressions.map(_.convertToGpu().asInstanceOf[NamedExpression]),
        aggregateExpressions.map(_.convertToGpu().asInstanceOf[GpuAggregateExpression]),
        aggAttributes.map(_.convertToGpu().asInstanceOf[Attribute]),
        retExpressions.map(_.convertToGpu().asInstanceOf[NamedExpression]),
        childPlans.head.convertIfNeeded(),
        conf.gpuTargetBatchSizeBytes)
    } else {
      super.convertToGpu()
    }
  }

  /**
   * The method replaces data types of aggregation buffers created by TypedImperativeAggregate
   * functions with the actual data types used in the GPU runtime.
   *
   * Firstly, this method traverses aggregateFunctions, to search attributes referring to
   * aggregation buffers of TypedImperativeAggregate functions.
   * Then, we extract the desired (actual) data types on GPU runtime for these attributes,
   * and map them to expression IDs of attributes.
   * At last, we traverse aggregateAttributes and resultExpressions, overriding data type in
   * RapidsMeta if necessary, in order to ensure TypeChecks tagging exact data types in runtime.
   */
  private def overrideAggBufTypes(): Unit = {
    val desiredAggBufTypes = mutable.HashMap.empty[ExprId, DataType]
    val desiredInputAggBufTypes = mutable.HashMap.empty[ExprId, DataType]
    // Collects exprId from TypedImperativeAggBufferAttributes, and maps them to the data type
    // of `TypedImperativeAggExprMeta.aggBufferAttribute`.
    aggregateExpressions.map(_.childExprs.head).foreach {
      case aggMeta: TypedImperativeAggExprMeta[_] =>
        val aggFn = aggMeta.wrapped.asInstanceOf[TypedImperativeAggregate[_]]
        val desiredType = aggMeta.aggBufferAttribute.dataType

        desiredAggBufTypes(aggFn.aggBufferAttributes.head.exprId) = desiredType
        desiredInputAggBufTypes(aggFn.inputAggBufferAttributes.head.exprId) = desiredType

      case _ =>
    }

    // Overrides the data types of typed imperative aggregation buffers for type checking
    aggregateAttributes.foreach { attrMeta =>
      attrMeta.wrapped match {
        case ar: AttributeReference if desiredAggBufTypes.contains(ar.exprId) =>
          attrMeta.overrideDataType(desiredAggBufTypes(ar.exprId))
        case _ =>
      }
    }
    resultExpressions.foreach { retMeta =>
      retMeta.wrapped match {
        case ar: AttributeReference if desiredInputAggBufTypes.contains(ar.exprId) =>
          retMeta.overrideDataType(desiredInputAggBufTypes(ar.exprId))
        case _ =>
      }
    }
  }
}

object GpuTypedImperativeSupportedAggregateExecMeta {

  private val bufferConverterInjected = TreeNodeTag[Boolean](
    "rapids.gpu.bufferConverterInjected")

  /**
   * The method will bind buffer converters (CPU Expressions) to certain CPU Plans if necessary,
   * so the method returns nothing. The binding work will help us to insert these converters as
   * pre/post processing of GpuRowToColumnarExec/GpuColumnarToRowExec during the materialization
   * of these transition Plans.
   *
   * In the beginning, it collects all physical Aggregate Plans (stages) of current Aggregate.
   * Then, it goes through all stages in pair, to check whether buffer converters need to be
   * inserted between its child and itself.
   * If it is necessary, it goes on to check whether all these buffers are available to convert.
   * If not, it falls back all stages to CPU to keep consistency of intermediate data; Otherwise,
   * it creates buffer converters based on the createBufferConverter methods of
   * TypedImperativeAggExprMeta, and binds these newly-created converters to certain Plans.
   *
   * In terms of binding, it is critical and sophisticated to find out where to bind these
   * converters. Generally, we need to find out CPU plans right before/after the potential R2C/C2R
   * transitions, so as to integrate these converters during post columnar overriding. These plans
   * may be Aggregate stages themselves. They may also be plans inserted between Aggregate stages,
   * such as: ShuffleExchangeExec, SortExec.
   *
   * The binding carries out by storing buffer converters as tag values of certain CPU Plans. These
   * plans are either the child of GpuRowToColumnarExec or the parent of GpuColumnarToRowExec. The
   * converters are cached inside CPU Plans rather than GPU ones (like: the child of
   * GpuColumnarToRowExec), because we can't access the GPU Plans during binding since they are
   * yet created. And GPU Plans created by RapidsMeta don't keep the tags of their CPU
   * counterparts.
   */
  private def handleAggregationBuffer(
      meta: GpuTypedImperativeSupportedAggregateExecMeta[_]): Unit = {
    // We only run the check for final stages which contain TypedImperativeAggregate.
    val needToCheck = containTypedImperativeAggregate(meta, Some(Final))
    if (!needToCheck) return
    // Avoid duplicated check and fallback.
    val checked = meta.agg.getTagValue[Boolean](bufferConverterInjected).contains(true)
    if (checked) return
    meta.agg.setTagValue(bufferConverterInjected, true)

    // Fetch AggregateMetas of all stages which belong to current Aggregate
    val stages = getAggregateOfAllStages(meta, meta.agg.logicalLink.get)

    // Find out stages in which the buffer converters are essential.
    val needBufferConversion = stages.indices.map {
      case i if i == stages.length - 1 => false
      case i =>
        // Buffer converters are only needed to inject between two stages if [A] and [B].
        // [A]. there will be a R2C or C2R transition between them
        // [B]. there exists TypedImperativeAggregate functions in each of them
        (stages(i).canThisBeReplaced ^ stages(i + 1).canThisBeReplaced) &&
            containTypedImperativeAggregate(stages(i)) &&
            containTypedImperativeAggregate(stages(i + 1))
    }

    // Return if all internal aggregation buffers are compatible with GPU Overrides.
    if (needBufferConversion.forall(!_)) return

    // Fall back all GPU supported stages to CPU, if there exists TypedImperativeAggregate buffer
    // who doesn't support data format transition in runtime. Otherwise, build buffer converters
    // and bind them to certain SparkPlans.
    val entireFallback = !stages.zip(needBufferConversion).forall { case (stage, needConvert) =>
      !needConvert || stage.availableRuntimeDataTransition
    }
    if (entireFallback) {
      stages.foreach {
        case aggMeta if aggMeta.canThisBeReplaced =>
          aggMeta.willNotWorkOnGpu("Associated fallback for TypedImperativeAggregate")
        case _ =>
      }
    } else {
      bindBufferConverters(stages, needBufferConversion)
    }
  }

  /**
   * Bind converters as TreeNodeTags into the CPU plans who are right before/after the potential
   * R2C/C2R transitions (the transitions are yet inserted).
   *
   * These converters are CPU expressions, and they will be integrated into GpuRowToColumnarExec/
   * GpuColumnarToRowExec as pre/post transitions. What we do here, is to create these converters
   * according to the stage pairs.
   */
  private def bindBufferConverters(stages: Seq[GpuBaseAggregateMeta[_]],
      needBufferConversion: Seq[Boolean]): Unit = {

    needBufferConversion.zipWithIndex.foreach {
      case (needConvert, i) if needConvert =>
        // Find the next edge from the given stage which is a splitting point between CPU plans
        // and GPU plans. The method returns a pair of plans around the edge. For instance,
        //
        // stage(i): GpuObjectHashAggregateExec ->
        //    pair_head: GpuShuffleExec ->
        //        pair_tail and stage(i + 1): ObjectHashAggregateExec
        //
        // In example above, stage(i) is a GpuPlan while stage(i + 1) is not. And we assume
        // both of them including TypedImperativeAgg. So, in terms of stage(i) the buffer
        // conversion is necessary. Then, we call the method nextEdgeForConversion to find
        // the edge next to stage(i), which is between GpuShuffleExec and stage(i + 1).
        nextEdgeForConversion(stages(i)) match {
          // create preRowToColumnarTransition, and bind it to the child node (CPU plan) of
          // GpuRowToColumnarExec
          case List(parent, child) if parent.canThisBeReplaced =>
            val childPlan = child.wrapped.asInstanceOf[SparkPlan]
            val expressions = createBufferConverter(stages(i), stages(i + 1), true)
            childPlan.setTagValue(GpuOverrides.preRowToColProjection, expressions)
          // create postColumnarToRowTransition, and bind it to the parent node (CPU plan) of
          // GpuColumnarToRowExec
          case List(parent, _) =>
            val parentPlan = parent.wrapped.asInstanceOf[SparkPlan]
            val expressions = createBufferConverter(stages(i), stages(i + 1), false)
            parentPlan.setTagValue(GpuOverrides.postColToRowProjection, expressions)
        }
      case _ =>
    }
  }

  private def containTypedImperativeAggregate(meta: GpuBaseAggregateMeta[_],
      desiredMode: Option[AggregateMode] = None): Boolean =
    meta.agg.aggregateExpressions.exists {
      case e: AggregateExpression if desiredMode.forall(_ == e.mode) =>
        e.aggregateFunction.isInstanceOf[TypedImperativeAggregate[_]]
      case _ => false
    }

  private def createBufferConverter(mergeAggMeta: GpuBaseAggregateMeta[_],
      partialAggMeta: GpuBaseAggregateMeta[_],
      fromCpuToGpu: Boolean): Seq[NamedExpression] = {

    val converters = mutable.Queue[Either[
        CpuToGpuAggregateBufferConverter, GpuToCpuAggregateBufferConverter]]()
    mergeAggMeta.childExprs.foreach {
      case e if e.childExprs.length == 1 &&
          e.childExprs.head.isInstanceOf[TypedImperativeAggExprMeta[_]] =>
        e.wrapped.asInstanceOf[AggregateExpression].mode match {
          case Final | PartialMerge =>
            val typImpAggMeta = e.childExprs.head.asInstanceOf[TypedImperativeAggExprMeta[_]]
            val converter = if (fromCpuToGpu) {
              Left(typImpAggMeta.createCpuToGpuBufferConverter())
            } else {
              Right(typImpAggMeta.createGpuToCpuBufferConverter())
            }
            converters.enqueue(converter)
          case _ =>
        }
      case _ =>
    }

    val expressions = partialAggMeta.resultExpressions.map {
      case retExpr if retExpr.typeMeta.typeConverted =>
        val resultExpr = retExpr.wrapped.asInstanceOf[AttributeReference]
        val ref = if (fromCpuToGpu) {
          resultExpr
        } else {
          resultExpr.copy(dataType = retExpr.typeMeta.dataType.get)(
            resultExpr.exprId, resultExpr.qualifier)
        }
        converters.dequeue() match {
          case Left(converter) =>
            ShimLoader.getSparkShims.alias(converter.createExpression(ref),
              ref.name + "_converted")(NamedExpression.newExprId)
          case Right(converter) =>
            ShimLoader.getSparkShims.alias(converter.createExpression(ref),
              ref.name + "_converted")(NamedExpression.newExprId)
        }
      case retExpr =>
        retExpr.wrapped.asInstanceOf[NamedExpression]
    }

    expressions
  }

  private def getAggregateOfAllStages(
      currentMeta: SparkPlanMeta[_], logical: LogicalPlan): List[GpuBaseAggregateMeta[_]] = {
    currentMeta match {
      case aggMeta: GpuBaseAggregateMeta[_] if aggMeta.agg.logicalLink.contains(logical) =>
        List[GpuBaseAggregateMeta[_]](aggMeta) ++
            getAggregateOfAllStages(aggMeta.childPlans.head, logical)
      case shuffleMeta: GpuShuffleMeta =>
        getAggregateOfAllStages(shuffleMeta.childPlans.head, logical)
      case sortMeta: GpuSortMeta =>
        getAggregateOfAllStages(sortMeta.childPlans.head, logical)
      case _ =>
        List[GpuBaseAggregateMeta[_]]()
    }
  }

  @tailrec
  private def nextEdgeForConversion(meta: SparkPlanMeta[_]): Seq[SparkPlanMeta[_]] = {
    val child = meta.childPlans.head
    if (meta.canThisBeReplaced ^ child.canThisBeReplaced) {
      List(meta, child)
    } else {
      nextEdgeForConversion(child)
    }
  }
}

class GpuHashAggregateMeta(
    override val agg: HashAggregateExec,
    conf: RapidsConf,
    parent: Option[RapidsMeta[_, _, _]],
    rule: DataFromReplacementRule)
    extends GpuBaseAggregateMeta(agg, agg.requiredChildDistributionExpressions,
      conf, parent, rule)

class GpuSortAggregateExecMeta(
    override val agg: SortAggregateExec,
    conf: RapidsConf,
    parent: Option[RapidsMeta[_, _, _]],
    rule: DataFromReplacementRule)
    extends GpuTypedImperativeSupportedAggregateExecMeta(agg,
      agg.requiredChildDistributionExpressions, conf, parent, rule) {
  override def tagPlanForGpu(): Unit = {
    super.tagPlanForGpu()

    // Make sure this is the last check - if this is SortAggregate, the children can be sorts and we
    // want to validate they can run on GPU and remove them before replacing this with a
    // HashAggregate.  We don't want to do this if there is a first or last aggregate,
    // because dropping the sort will make them no longer deterministic.
    // In the future we might be able to pull the sort functionality into the aggregate so
    // we can sort a single batch at a time and sort the combined result as well which would help
    // with data skew.
    val hasFirstOrLast = agg.aggregateExpressions.exists { agg =>
      agg.aggregateFunction match {
        case _: First | _: Last => true
        case _ => false
      }
    }
    if (canThisBeReplaced && !hasFirstOrLast) {
      childPlans.foreach { plan =>
        if (plan.wrapped.isInstanceOf[SortExec]) {
          if (!plan.canThisBeReplaced) {
            willNotWorkOnGpu("one of the preceding SortExec's cannot be replaced")
          } else {
            plan.shouldBeRemoved("replacing sort aggregate with hash aggregate")
          }
        }
      }
    }
  }
}

class GpuObjectHashAggregateExecMeta(
    override val agg: ObjectHashAggregateExec,
    conf: RapidsConf,
    parent: Option[RapidsMeta[_, _, _]],
    rule: DataFromReplacementRule)
    extends GpuTypedImperativeSupportedAggregateExecMeta(agg,
      agg.requiredChildDistributionExpressions, conf, parent, rule)

/**
 * The GPU version of HashAggregateExec
 *
 * @param requiredChildDistributionExpressions this is unchanged by the GPU. It is used in
 *                                             EnsureRequirements to be able to add shuffle nodes
 * @param groupingExpressions The expressions that, when applied to the input batch, return the
 *                            grouping key
 * @param aggregateExpressions The GpuAggregateExpression instances for this node
 * @param aggregateAttributes References to each GpuAggregateExpression (attribute references)
 * @param resultExpressions the expected output expression of this hash aggregate (which this
 *                          node should project)
 * @param child incoming plan (where we get input columns from)
 * @param configuredTargetBatchSize user-configured maximum device memory size of a batch
 */
case class GpuHashAggregateExec(
    requiredChildDistributionExpressions: Option[Seq[Expression]],
    groupingExpressions: Seq[NamedExpression],
    aggregateExpressions: Seq[GpuAggregateExpression],
    aggregateAttributes: Seq[Attribute],
    resultExpressions: Seq[NamedExpression],
    child: SparkPlan,
    configuredTargetBatchSize: Long) extends ShimUnaryExecNode with GpuExec with Arm {

  // lifted directly from `BaseAggregateExec.inputAttributes`, edited comment.
  def inputAttributes: Seq[Attribute] = {
    val modes = aggregateExpressions.map(_.mode).distinct
    if (modes.contains(Final) || modes.contains(PartialMerge)) {
      // SPARK-31620: when planning aggregates, the partial aggregate uses aggregate function's
      // `inputAggBufferAttributes` as its output. And Final and PartialMerge aggregate rely on the
      // output to bind references used by `mergeAggregates`. But if we copy the
      // aggregate function somehow after aggregate planning, the `DeclarativeAggregate` will
      // be replaced by a new instance with new `inputAggBufferAttributes`. Then Final and
      // PartialMerge aggregate can't bind the references used by `mergeAggregates` with the output
      // of the partial aggregate, as they use the `inputAggBufferAttributes` of the
      // original `DeclarativeAggregate` before copy. Instead, we shall use
      // `inputAggBufferAttributes` after copy to match the new `mergeExpressions`.
      val aggAttrs = inputAggBufferAttributes
      child.output.dropRight(aggAttrs.length) ++ aggAttrs
    } else {
      child.output
    }
  }

  private val inputAggBufferAttributes: Seq[Attribute] = {
    aggregateExpressions
      // there're exactly four cases needs `inputAggBufferAttributes` from child according to the
      // agg planning in `AggUtils`: Partial -> Final, PartialMerge -> Final,
      // Partial -> PartialMerge, PartialMerge -> PartialMerge.
      .filter(a => a.mode == Final || a.mode == PartialMerge)
      .flatMap(_.aggregateFunction.inputAggBufferAttributes)
  }

  private lazy val uniqueModes: Seq[AggregateMode] = aggregateExpressions.map(_.mode).distinct

  protected override val outputRowsLevel: MetricsLevel = ESSENTIAL_LEVEL
  protected override val outputBatchesLevel: MetricsLevel = MODERATE_LEVEL
  override lazy val additionalMetrics: Map[String, GpuMetric] = Map(
    NUM_TASKS_FALL_BACKED -> createMetric(MODERATE_LEVEL, DESCRIPTION_NUM_TASKS_FALL_BACKED),
    OP_TIME -> createNanoTimingMetric(MODERATE_LEVEL, DESCRIPTION_OP_TIME),
    AGG_TIME -> createNanoTimingMetric(DEBUG_LEVEL, DESCRIPTION_AGG_TIME),
    CONCAT_TIME -> createNanoTimingMetric(DEBUG_LEVEL, DESCRIPTION_CONCAT_TIME),
    SORT_TIME -> createNanoTimingMetric(DEBUG_LEVEL, DESCRIPTION_SORT_TIME)
  ) ++ spillMetrics

  // requiredChildDistributions are CPU expressions, so remove it from the GPU expressions list
  override def gpuExpressions: Seq[Expression] =
    groupingExpressions ++ aggregateExpressions ++ aggregateAttributes ++ resultExpressions

  override def verboseStringWithOperatorId(): String = {
    s"""
       |$formattedNodeName
       |${ExplainUtils.generateFieldString("Input", child.output)}
       |${ExplainUtils.generateFieldString("Keys", groupingExpressions)}
       |${ExplainUtils.generateFieldString("Functions", aggregateExpressions)}
       |${ExplainUtils.generateFieldString("Aggregate Attributes", aggregateAttributes)}
       |${ExplainUtils.generateFieldString("Results", resultExpressions)}
       |""".stripMargin
  }

  override def doExecuteColumnar(): RDD[ColumnarBatch] = {
    val aggMetrics = GpuHashAggregateMetrics(
      numOutputRows = gpuLongMetric(NUM_OUTPUT_ROWS),
      numOutputBatches = gpuLongMetric(NUM_OUTPUT_BATCHES),
      numTasksFallBacked = gpuLongMetric(NUM_TASKS_FALL_BACKED),
      opTime = gpuLongMetric(OP_TIME),
      computeAggTime = gpuLongMetric(AGG_TIME),
      concatTime = gpuLongMetric(CONCAT_TIME),
      sortTime = gpuLongMetric(SORT_TIME),
      makeSpillCallback(allMetrics))

    // cache in a local variable to avoid serializing the full child plan
    val groupingExprs = groupingExpressions
    val aggregateExprs = aggregateExpressions
    val aggregateAttrs = aggregateAttributes
    val resultExprs = resultExpressions
    val modeInfo = AggregateModeInfo(uniqueModes)

    val rdd = child.executeColumnar()

    rdd.mapPartitions { cbIter =>
      new GpuHashAggregateIterator(
        cbIter,
        inputAttributes,
        groupingExprs,
        aggregateExprs,
        aggregateAttrs,
        resultExprs,
        modeInfo,
        aggMetrics,
        configuredTargetBatchSize)
    }
  }

  protected def outputExpressions: Seq[NamedExpression] = resultExpressions

  //
  // This section is derived (copied in most cases) from HashAggregateExec
  //
  private[this] val aggregateBufferAttributes = {
    aggregateExpressions.flatMap(_.aggregateFunction.aggBufferAttributes)
  }

  final override def outputPartitioning: Partitioning = {
    if (hasAlias) {
      child.outputPartitioning match {
        case h: HashPartitioning => h.copy(expressions = replaceAliases(h.expressions))
        case other => other
      }
    } else {
      child.outputPartitioning
    }
  }

  protected def hasAlias: Boolean = outputExpressions.collectFirst { case _: Alias => }.isDefined

  protected def replaceAliases(exprs: Seq[Expression]): Seq[Expression] = {
    exprs.map {
      case a: AttributeReference => replaceAlias(a).getOrElse(a)
      case other => other
    }
  }

  protected def replaceAlias(attr: AttributeReference): Option[Attribute] = {
    outputExpressions.collectFirst {
      case a @ Alias(child: AttributeReference, _) if child.semanticEquals(attr) =>
        a.toAttribute
    }
  }

  // Used in de-duping and optimizer rules
  override def producedAttributes: AttributeSet =
    AttributeSet(aggregateAttributes) ++
        AttributeSet(resultExpressions.diff(groupingExpressions).map(_.toAttribute)) ++
        AttributeSet(aggregateBufferAttributes)

  // AllTuples = distribution with a single partition and all tuples of the dataset are co-located.
  // Clustered = dataset with tuples co-located in the same partition if they share a specific value
  // Unspecified = distribution with no promises about co-location
  override def requiredChildDistribution: List[Distribution] = {
    requiredChildDistributionExpressions match {
      case Some(exprs) if exprs.isEmpty => AllTuples :: Nil
      case Some(exprs) if exprs.nonEmpty => ClusteredDistribution(exprs) :: Nil
      case None => UnspecifiedDistribution :: Nil
    }
  }

  override def output: Seq[Attribute] = resultExpressions.map(_.toAttribute)

  override def doExecute(): RDD[InternalRow] = throw new IllegalStateException(
    "Row-based execution should not occur for this class")

  /**
   * All the attributes that are used for this plan. NOT used for aggregation
   */
  override lazy val allAttributes: AttributeSeq =
    child.output ++ aggregateBufferAttributes ++ aggregateAttributes ++
      aggregateExpressions.flatMap(_.aggregateFunction.inputAggBufferAttributes)

  override def verboseString(maxFields: Int): String = toString(verbose = true, maxFields)

  override def simpleString(maxFields: Int): String = toString(verbose = false, maxFields)

  private def toString(verbose: Boolean, maxFields: Int): String = {
    val allAggregateExpressions = aggregateExpressions

    val keyString =
      truncatedString(groupingExpressions, "[", ", ", "]", maxFields)
    val functionString =
      truncatedString(allAggregateExpressions, "[", ", ", "]", maxFields)
    val outputString = truncatedString(output, "[", ", ", "]", maxFields)
    if (verbose) {
      s"GpuHashAggregate(keys=$keyString, functions=$functionString, output=$outputString)"
    } else {
      s"GpuHashAggregate(keys=$keyString, functions=$functionString)," +
          s" filters=${aggregateExpressions.map(_.filter)})"
    }
  }
  //
  // End copies from HashAggregateExec
  //
}<|MERGE_RESOLUTION|>--- conflicted
+++ resolved
@@ -22,11 +22,7 @@
 import scala.collection.mutable
 
 import ai.rapids.cudf
-<<<<<<< HEAD
-import ai.rapids.cudf.{DType, GroupByAggregationOnColumn, NvtxColor, Scalar}
-=======
-import ai.rapids.cudf.{GroupByAggregation, NvtxColor, Scalar, Table}
->>>>>>> d210d50a
+import ai.rapids.cudf.{DType, GroupByAggregation, NvtxColor, Scalar, Table}
 import com.nvidia.spark.rapids.GpuMetric._
 import com.nvidia.spark.rapids.RapidsPluginImplicits._
 import com.nvidia.spark.rapids.shims.v2.ShimUnaryExecNode
@@ -677,105 +673,6 @@
     // Reduction function (outputs a cuDF scalar) for non-groupBy aggs
     private val reductionAggregates = new mutable.ArrayBuffer[cudf.ColumnVector => cudf.Scalar]()
 
-<<<<<<< HEAD
-    val boundCudfAggregates = boundExpressions.boundCudfAggregates
-    val computeAggTime = metrics.computeAggTime
-    val opTime = metrics.opTime
-    withResource(new NvtxWithMetrics("computeAggregate", NvtxColor.CYAN, computeAggTime,
-      opTime)) { _ =>
-      // Perform group by aggregation
-      // Create a cudf Table, which we use as the base of aggregations.
-      // At this point we are getting the cudf aggregate's merge or update version
-      //
-      // For example: GpuAverage has an update version of: (CudfSum, CudfCount)
-      // and CudfCount has an update version of AggregateOp.COUNT and a
-      // merge version of AggregateOp.COUNT.
-      val dataTypes = new mutable.ArrayBuffer[DataType]()
-      val cudfAggregates = new mutable.ArrayBuffer[GroupByAggregationOnColumn]()
-      val reductionAggregates = new mutable.ArrayBuffer[Seq[GpuColumnVector] => cudf.Scalar]()
-
-      // `GpuAggregateFunction` can add a pre and post step for update
-      // and merge aggregates.
-      val preStep = new mutable.ArrayBuffer[Expression]()
-      val postStep = new mutable.ArrayBuffer[Expression]()
-      val postStepAttr = new mutable.ArrayBuffer[Attribute]()
-
-      // we add the grouping expression first, which bind as pass-through
-      preStep ++= GpuBindReferences.bindGpuReferences(
-        groupingAttributes, groupingAttributes)
-      postStep ++= GpuBindReferences.bindGpuReferences(
-        groupingAttributes, groupingAttributes)
-      postStepAttr ++= groupingAttributes
-      dataTypes ++=
-        groupingExpressions.map(_.dataType)
-
-      for (BoundCudfAggregate(aggExp, updateAggs, mergeAggs) <- boundCudfAggregates) {
-        val aggFn = aggExp.aggregateFunction
-        if ((aggExp.mode == Partial || aggExp.mode == Complete) && !merge) {
-          cudfAggregates ++= updateAggs.map(_.updateAggregate)
-          dataTypes ++= updateAggs.map(_.updateDataType)
-          preStep ++= aggFn.preUpdate
-          postStep ++= aggFn.postUpdate
-          postStepAttr ++= aggFn.postUpdateAttr
-          reductionAggregates ++= updateAggs.map(_.updateReductionAggregate)
-        } else {
-          cudfAggregates ++= mergeAggs.map(_.mergeAggregate)
-          dataTypes ++= mergeAggs.map(_.dataType)
-          preStep ++= aggFn.preMerge
-          postStep ++= aggFn.postMerge
-          postStepAttr ++= aggFn.postMergeAttr
-          reductionAggregates ++= mergeAggs.map(_.mergeReductionAggregate)
-        }
-      }
-
-      // a pre-processing step required before we go into the cuDF aggregate, in some cases
-      // casting and in others creating a struct (MERGE_M2 for instance, requires a struct)
-      val preStepBound = GpuBindReferences.bindGpuReferences(preStep, aggBufferAttributes)
-      withResource(GpuProjectExec.project(toAggregateBatch, preStepBound)) { preProcessed =>
-        val resultTbl = if (groupingExpressions.nonEmpty) {
-          withResource(GpuColumnVector.from(preProcessed)) { preProcessedTbl =>
-            val groupOptions = cudf.GroupByOptions.builder()
-              .withIgnoreNullKeys(false)
-              .withKeysSorted(isSorted)
-              .build()
-
-            // perform the aggregate
-            preProcessedTbl
-              .groupBy(groupOptions, groupingExpressions.indices: _*)
-              .aggregate(cudfAggregates: _*)
-          }
-        } else {
-          val cvs = mutable.ArrayBuffer[GpuColumnVector]()
-          reductionAggregates.zip(dataTypes).foreach { case (aggFn, dataType) =>
-            withResource(aggFn(GpuColumnVector.extractColumns(preProcessed))) { res =>
-              cvs += GpuColumnVector.from(
-                cudf.ColumnVector.fromScalar(res, 1), dataType)
-            }
-          }
-          if (cvs.isEmpty) {
-            // If cvs is empty, we add a single row with zero value. The value in the row is
-            // meaningless as it doesn't matter what we put in it. The projection will add a zero
-            // column to the result set in case of a parameter-less count.
-            // This is to fix a bug in the plugin where a paramater-less count wasn't returning the
-            // desired result compared to Spark-CPU.
-            // For more details go to https://github.com/NVIDIA/spark-rapids/issues/1737
-            withResource(Scalar.fromLong(0L)) { ZERO =>
-              cvs += GpuColumnVector.from(cudf.ColumnVector.fromScalar(ZERO, 1), LongType)
-            }
-          }
-          withResource(cvs) { _ =>
-            GpuColumnVector.from(new ColumnarBatch(cvs.toArray, 1))
-          }
-        }
-        withResource(resultTbl) { result =>
-          withResource(GpuColumnVector.from(result, dataTypes.toArray)) { resultBatch =>
-            // a post-processing step required in some scenarios, casting or picking
-            // apart a struct
-            val postStepBound = GpuBindReferences.bindGpuReferences(postStep, postStepAttr)
-            GpuProjectExec.project(resultBatch, postStepBound)
-          }
-        }
-=======
     // integers for each column the aggregate is operating on
     private val aggOrdinals = new mutable.ArrayBuffer[Int]
 
@@ -944,7 +841,6 @@
         // a post-processing step required in some scenarios, casting or picking
         // apart a struct
         helper.postProcess(resultTbl)
->>>>>>> d210d50a
       }
     }
   }
