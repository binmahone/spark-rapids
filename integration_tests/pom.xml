<?xml version="1.0" encoding="UTF-8"?>
<!--
  Copyright (c) 2020, NVIDIA CORPORATION.

  Licensed under the Apache License, Version 2.0 (the "License");
  you may not use this file except in compliance with the License.
  You may obtain a copy of the License at

     http://www.apache.org/licenses/LICENSE-2.0

  Unless required by applicable law or agreed to in writing, software
  distributed under the License is distributed on an "AS IS" BASIS,
  WITHOUT WARRANTIES OR CONDITIONS OF ANY KIND, either express or implied.
  See the License for the specific language governing permissions and
  limitations under the License.
-->
<project xmlns="http://maven.apache.org/POM/4.0.0"
         xmlns:xsi="http://www.w3.org/2001/XMLSchema-instance"
         xsi:schemaLocation="http://maven.apache.org/POM/4.0.0 http://maven.apache.org/xsd/maven-4.0.0.xsd">
    <modelVersion>4.0.0</modelVersion>

    <parent>
        <groupId>com.nvidia</groupId>
        <artifactId>rapids-4-spark-parent</artifactId>
<<<<<<< HEAD
        <version>0.1.0</version>
    </parent>
    <groupId>com.nvidia</groupId>
    <artifactId>rapids-4-spark-integration-tests_2.12</artifactId>
    <version>0.1.0</version>
=======
        <version>0.2.0-SNAPSHOT</version>
    </parent>
    <groupId>com.nvidia</groupId>
    <artifactId>rapids-4-spark-integration-tests_2.12</artifactId>
    <version>0.2.0-SNAPSHOT</version>

    <properties>
        <spark.test.version>3.0.0</spark.test.version>
    </properties>
    <profiles>
        <profile>
            <id>spark300dbtests</id>
            <properties>
                <spark.test.version>3.0.0-databricks</spark.test.version>
            </properties>
        </profile>
        <profile>
            <id>spark301tests</id>
            <properties>
                <spark.test.version>3.0.1</spark.test.version>
            </properties>
        </profile>
        <profile>
            <id>spark302tests</id>
            <properties>
                <spark.test.version>3.0.2-SNAPSHOT</spark.test.version>
            </properties>
        </profile>
        <profile>
            <id>spark310tests</id>
            <properties>
                <spark.test.version>3.1.0-SNAPSHOT</spark.test.version>
            </properties>
        </profile>
    </profiles>
>>>>>>> 463eafe7

    <dependencies>
        <dependency>
            <groupId>org.slf4j</groupId>
            <artifactId>jul-to-slf4j</artifactId>
        </dependency>
        <dependency>
            <groupId>org.slf4j</groupId>
            <artifactId>jcl-over-slf4j</artifactId>
            <!-- runtime scope is appropriate, but causes SBT build problems -->
        </dependency>
        <dependency>
            <groupId>org.scala-lang</groupId>
            <artifactId>scala-library</artifactId>
        </dependency>
        <dependency>
            <groupId>org.apache.spark</groupId>
            <artifactId>spark-sql_${scala.binary.version}</artifactId>
            <version>${spark.test.version}</version>
        </dependency>
        <dependency>
            <groupId>org.scalatest</groupId>
            <artifactId>scalatest_${scala.binary.version}</artifactId>
            <scope>test</scope>
        </dependency>
        <dependency>
            <groupId>ai.rapids</groupId>
            <artifactId>cudf</artifactId>
            <classifier>${cuda.version}</classifier>
	    <scope>provided</scope>
        </dependency>
        <dependency>
            <groupId>com.nvidia</groupId>
            <artifactId>rapids-4-spark_${scala.binary.version}</artifactId>
            <version>${project.version}</version>
            <scope>test</scope>
        </dependency>
        <dependency>
            <groupId>com.nvidia</groupId>
            <artifactId>rapids-4-spark-tests_${scala.binary.version}</artifactId>
            <version>${project.version}</version>
            <type>test-jar</type>
            <scope>test</scope>
        </dependency>
    </dependencies>

    <build>
        <plugins>
            <plugin>
                <artifactId>maven-assembly-plugin</artifactId>
                <configuration>
                    <descriptors>
                        <descriptor>src/assembly/bin.xml</descriptor>
                    </descriptors>
                </configuration>
                <executions>
                    <execution>
                        <id>pytest-packaging</id>
                        <phase>package</phase>
                        <goals>
                            <goal>single</goal>
                        </goals>
                    </execution>
                </executions>
            </plugin>
            <!-- disable surefire as we are using scalatest only -->
            <plugin>
                <groupId>org.apache.maven.plugins</groupId>
                <artifactId>maven-surefire-plugin</artifactId>
                <configuration>
                    <skipTests>true</skipTests>
                </configuration>
            </plugin>
            <plugin>
                <groupId>net.alchim31.maven</groupId>
                <artifactId>scala-maven-plugin</artifactId>
            </plugin>
            <plugin>
                <groupId>org.scalatest</groupId>
                <artifactId>scalatest-maven-plugin</artifactId>
            </plugin>
            <plugin>
                <groupId>org.scalastyle</groupId>
                <artifactId>scalastyle-maven-plugin</artifactId>
            </plugin>
            <plugin>
                <groupId>org.apache.maven.plugins</groupId>
                <artifactId>maven-dependency-plugin</artifactId>
                <executions>
                    <execution>
                        <id>copy</id>
                        <phase>package</phase>
                        <goals>
                            <goal>copy</goal>
                        </goals>
                        <configuration>
                            <artifactItems>
                                <artifactItem>
                                    <groupId>ai.rapids</groupId>
                                    <artifactId>cudf</artifactId>
                                    <classifier>${cuda.version}</classifier>
                                </artifactItem>
                            </artifactItems>
                        </configuration>
                    </execution>
                </executions>
            </plugin>
            <plugin>
                <groupId>org.apache.rat</groupId>
                <artifactId>apache-rat-plugin</artifactId>
                <configuration>
                    <excludes>
                        <exclude>src/test/resources/**</exclude>
                        <exclude>**/*.md</exclude>
                        <exclude>.pytest_cache/**</exclude>
                    </excludes>
                </configuration>
            </plugin>
            <plugin>
                <groupId>org.codehaus.mojo</groupId>
                <artifactId>exec-maven-plugin</artifactId>
                <executions>
                    <execution>
                        <id>run pyspark tests</id>
                        <phase>verify</phase><!--run after packageing and collecting dependencies-->
                        <goals>
                            <goal>exec</goal>
                        </goals>
                        <configuration>
                            <executable>./run_pyspark_from_build.sh</executable>
                            <workingDirectory>./</workingDirectory>
                            <environmentVariables>
                                <SKIP_TESTS>${skipTests}</SKIP_TESTS>
                                <TEST>${test}</TEST>
				<COVERAGE_SUBMIT_FLAGS>${argLine}</COVERAGE_SUBMIT_FLAGS>
				<TEST_TAGS>${pytest.TEST_TAGS}</TEST_TAGS>
                            </environmentVariables>
                        </configuration>
                    </execution>
                </executions>
            </plugin>
        </plugins>
    </build>
</project><|MERGE_RESOLUTION|>--- conflicted
+++ resolved
@@ -22,13 +22,6 @@
     <parent>
         <groupId>com.nvidia</groupId>
         <artifactId>rapids-4-spark-parent</artifactId>
-<<<<<<< HEAD
-        <version>0.1.0</version>
-    </parent>
-    <groupId>com.nvidia</groupId>
-    <artifactId>rapids-4-spark-integration-tests_2.12</artifactId>
-    <version>0.1.0</version>
-=======
         <version>0.2.0-SNAPSHOT</version>
     </parent>
     <groupId>com.nvidia</groupId>
@@ -64,7 +57,6 @@
             </properties>
         </profile>
     </profiles>
->>>>>>> 463eafe7
 
     <dependencies>
         <dependency>
