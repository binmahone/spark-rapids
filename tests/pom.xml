--- conflicted
+++ resolved
@@ -22,20 +22,12 @@
     <parent>
         <groupId>com.nvidia</groupId>
         <artifactId>rapids-4-spark-parent</artifactId>
-<<<<<<< HEAD
-        <version>22.08.0</version>
-=======
         <version>22.10.0-SNAPSHOT</version>
->>>>>>> 7ff11c90
     </parent>
     <artifactId>rapids-4-spark-tests_2.12</artifactId>
     <name>RAPIDS Accelerator for Apache Spark Tests</name>
     <description>RAPIDS plugin for Apache Spark integration tests</description>
-<<<<<<< HEAD
-    <version>22.08.0</version>
-=======
     <version>22.10.0-SNAPSHOT</version>
->>>>>>> 7ff11c90
 
     <dependencies>
         <dependency>
