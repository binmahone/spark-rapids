<?xml version="1.0" encoding="UTF-8"?>
<!--
  Copyright (c) 2021, NVIDIA CORPORATION.

  Licensed under the Apache License, Version 2.0 (the "License");
  you may not use this file except in compliance with the License.
  You may obtain a copy of the License at

     http://www.apache.org/licenses/LICENSE-2.0

  Unless required by applicable law or agreed to in writing, software
  distributed under the License is distributed on an "AS IS" BASIS,
  WITHOUT WARRANTIES OR CONDITIONS OF ANY KIND, either express or implied.
  See the License for the specific language governing permissions and
  limitations under the License.
-->
<project xmlns="http://maven.apache.org/POM/4.0.0"
         xmlns:xsi="http://www.w3.org/2001/XMLSchema-instance"
         xsi:schemaLocation="http://maven.apache.org/POM/4.0.0 http://maven.apache.org/xsd/maven-4.0.0.xsd">
    <modelVersion>4.0.0</modelVersion>

    <parent>
        <groupId>com.nvidia</groupId>
        <artifactId>rapids-4-spark-parent</artifactId>
<<<<<<< HEAD
        <version>21.06.1</version>
=======
        <version>21.06.2-SNAPSHOT</version>
>>>>>>> bd971b9a
    </parent>
    <groupId>com.nvidia</groupId>
    <artifactId>rapids-4-spark-tools_2.12</artifactId>
    <name>RAPIDS Accelerator for Apache Spark tools</name>
    <description>RAPIDS Accelerator for Apache Spark tools</description>
<<<<<<< HEAD
    <version>21.06.1</version>
=======
    <version>21.06.2-SNAPSHOT</version>
>>>>>>> bd971b9a
    <packaging>jar</packaging>

    <properties>
        <hadoop.version>3.1.1</hadoop.version>
        <spark.version>${spark311.version}</spark.version>
        <spark.test.version>${spark311.version}</spark.test.version>
    </properties>

    <dependencies>
        <dependency>
            <groupId>org.scala-lang</groupId>
            <artifactId>scala-library</artifactId>
            <version>${scala.version}</version>
        </dependency>
        <dependency>
            <groupId>org.apache.spark</groupId>
            <artifactId>spark-sql_${scala.binary.version}</artifactId>
            <version>${spark.version}</version>
        </dependency>
        <dependency>
            <groupId>org.apache.spark</groupId>
            <artifactId>spark-core_${scala.binary.version}</artifactId>
            <version>${spark.version}</version>
        </dependency>
        <dependency>
            <groupId>org.apache.hadoop</groupId>
            <artifactId>hadoop-client</artifactId>
            <version>${hadoop.version}</version>
        </dependency>
        <dependency>
            <groupId>org.apache.hadoop</groupId>
            <artifactId>hadoop-aws</artifactId>
            <version>${hadoop.version}</version>
        </dependency>
        <dependency>
            <groupId>org.rogach</groupId>
            <artifactId>scallop_${scala.binary.version}</artifactId>
            <version>3.5.1</version>
        </dependency>
        <dependency>
            <groupId>org.scalatest</groupId>
            <artifactId>scalatest_${scala.binary.version}</artifactId>
            <version>3.0.5</version>
            <scope>test</scope>
        </dependency>
    </dependencies>

    <build>
        <resources>
            <resource>
              <directory>${project.basedir}/src/main/resources</directory>
            </resource>
        </resources>
        <plugins>
            <plugin>
                <groupId>org.scala-tools</groupId>
                <artifactId>maven-scala-plugin</artifactId>
                <version>2.15.2</version>
                <executions>
                    <execution>
                        <goals>
                            <goal>compile</goal>
                            <goal>testCompile</goal>
                        </goals>
                    </execution>
                </executions>
            </plugin>
            <plugin>
                <groupId>org.scalatest</groupId>
                <artifactId>scalatest-maven-plugin</artifactId>
                <version>1.0</version>
                <executions>
                    <execution>
                        <id>test</id>
                        <goals>
                            <goal>test</goal>
                        </goals>
                    </execution>
                </executions>
            </plugin>
            <plugin>
                <groupId>org.apache.maven.plugins</groupId>
                <artifactId>maven-shade-plugin</artifactId>
                <version>3.2.4</version>
                <executions>
                    <execution>
                        <phase>package</phase>
                        <goals>
                            <goal>shade</goal>
                        </goals>
                        <configuration>
                            <artifactSet>
                                <includes>
                                    <include>org.rogach:scallop_${scala.binary.version}</include>
                                </includes>
                            </artifactSet>
                            <filters>
                                <filter>
                                    <artifact>org.rogach:scallop_${scala.binary.version}:*</artifact>
                                    <excludes>
                                        <exclude>META-INF/*.MF</exclude>
                                    </excludes>
                                </filter>
                                <filter>
                                    <artifact>*:*</artifact>
                                    <excludes>
                                        <exclude>META-INF/*.SF</exclude>
                                        <exclude>META-INF/*.DSA</exclude>
                                        <exclude>META-INF/*.RSA</exclude>
                                    </excludes>
                                </filter>
                            </filters>
                            <transformers>
                                <transformer implementation="org.apache.maven.plugins.shade.resource.ManifestResourceTransformer">
                                    <mainClass>com.nvidia.spark.rapids.tool.profiling.ProfileMain</mainClass>
                                </transformer>
                            </transformers>
                            <createDependencyReducedPom>false</createDependencyReducedPom>
                        </configuration>
                    </execution>
                </executions>
            </plugin>
	    <plugin>
                <groupId>org.scalastyle</groupId>
                <artifactId>scalastyle-maven-plugin</artifactId>
                <configuration>
                    <includeTestSourceDirectory>true</includeTestSourceDirectory>
                </configuration>
            </plugin>
            <plugin>
                <groupId>org.apache.rat</groupId>
                <artifactId>apache-rat-plugin</artifactId>
	    </plugin>
            <plugin>
                <groupId>net.alchim31.maven</groupId>
                <artifactId>scala-maven-plugin</artifactId>
            </plugin>
        </plugins>
    </build>
</project><|MERGE_RESOLUTION|>--- conflicted
+++ resolved
@@ -22,21 +22,13 @@
     <parent>
         <groupId>com.nvidia</groupId>
         <artifactId>rapids-4-spark-parent</artifactId>
-<<<<<<< HEAD
-        <version>21.06.1</version>
-=======
-        <version>21.06.2-SNAPSHOT</version>
->>>>>>> bd971b9a
+        <version>21.06.2</version>
     </parent>
     <groupId>com.nvidia</groupId>
     <artifactId>rapids-4-spark-tools_2.12</artifactId>
     <name>RAPIDS Accelerator for Apache Spark tools</name>
     <description>RAPIDS Accelerator for Apache Spark tools</description>
-<<<<<<< HEAD
-    <version>21.06.1</version>
-=======
-    <version>21.06.2-SNAPSHOT</version>
->>>>>>> bd971b9a
+    <version>21.06.2</version>
     <packaging>jar</packaging>
 
     <properties>
