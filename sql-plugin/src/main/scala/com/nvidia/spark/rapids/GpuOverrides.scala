/*
 * Copyright (c) 2019-2021, NVIDIA CORPORATION.
 *
 * Licensed under the Apache License, Version 2.0 (the "License");
 * you may not use this file except in compliance with the License.
 * You may obtain a copy of the License at
 *
 *     http://www.apache.org/licenses/LICENSE-2.0
 *
 * Unless required by applicable law or agreed to in writing, software
 * distributed under the License is distributed on an "AS IS" BASIS,
 * WITHOUT WARRANTIES OR CONDITIONS OF ANY KIND, either express or implied.
 * See the License for the specific language governing permissions and
 * limitations under the License.
 */

package com.nvidia.spark.rapids

import java.time.ZoneId

import scala.collection.mutable.ListBuffer
import scala.reflect.ClassTag
import scala.util.control.NonFatal

import ai.rapids.cudf.DType
import com.nvidia.spark.rapids.RapidsConf.{SUPPRESS_PLANNING_FAILURE, TEST_CONF}
import com.nvidia.spark.rapids.shims.v2.{GpuSpecifiedWindowFrameMeta, GpuWindowExpressionMeta, OffsetWindowFunctionMeta}

import org.apache.spark.internal.Logging
import org.apache.spark.sql.{DataFrame, SparkSession}
import org.apache.spark.sql.catalyst.expressions._
import org.apache.spark.sql.catalyst.expressions.aggregate._
import org.apache.spark.sql.catalyst.expressions.rapids.TimeStamp
import org.apache.spark.sql.catalyst.optimizer.NormalizeNaNAndZero
import org.apache.spark.sql.catalyst.plans.physical._
import org.apache.spark.sql.catalyst.rules.Rule
import org.apache.spark.sql.catalyst.trees.TreeNodeTag
import org.apache.spark.sql.catalyst.util.ArrayData
import org.apache.spark.sql.connector.read.Scan
import org.apache.spark.sql.execution._
import org.apache.spark.sql.execution.ScalarSubquery
import org.apache.spark.sql.execution.adaptive.{AdaptiveSparkPlanExec, BroadcastQueryStageExec, ShuffleQueryStageExec}
import org.apache.spark.sql.execution.aggregate.{HashAggregateExec, ObjectHashAggregateExec, SortAggregateExec}
import org.apache.spark.sql.execution.command.{CreateDataSourceTableAsSelectCommand, DataWritingCommand, DataWritingCommandExec, ExecutedCommandExec}
import org.apache.spark.sql.execution.datasources.{FileFormat, InsertIntoHadoopFsRelationCommand}
import org.apache.spark.sql.execution.datasources.csv.CSVFileFormat
import org.apache.spark.sql.execution.datasources.json.JsonFileFormat
import org.apache.spark.sql.execution.datasources.parquet.ParquetFileFormat
import org.apache.spark.sql.execution.datasources.text.TextFileFormat
import org.apache.spark.sql.execution.datasources.v2.{AlterNamespaceSetPropertiesExec, AlterTableExec, AtomicReplaceTableExec, BatchScanExec, CreateNamespaceExec, CreateTableExec, DeleteFromTableExec, DescribeNamespaceExec, DescribeTableExec, DropNamespaceExec, DropTableExec, RefreshTableExec, RenameTableExec, ReplaceTableExec, SetCatalogAndNamespaceExec, ShowNamespacesExec, ShowTablePropertiesExec, ShowTablesExec}
import org.apache.spark.sql.execution.datasources.v2.csv.CSVScan
import org.apache.spark.sql.execution.exchange.{BroadcastExchangeExec, ReusedExchangeExec, ShuffleExchangeExec}
import org.apache.spark.sql.execution.joins._
import org.apache.spark.sql.execution.python._
import org.apache.spark.sql.execution.window.WindowExec
import org.apache.spark.sql.hive.rapids.GpuHiveOverrides
import org.apache.spark.sql.internal.SQLConf
import org.apache.spark.sql.rapids._
import org.apache.spark.sql.rapids.catalyst.expressions.GpuRand
import org.apache.spark.sql.rapids.execution._
import org.apache.spark.sql.rapids.execution.python._
import org.apache.spark.sql.rapids.shims.v2.GpuTimeAdd
import org.apache.spark.sql.types._
import org.apache.spark.unsafe.types.{CalendarInterval, UTF8String}

/**
 * Base class for all ReplacementRules
 * @param doWrap wraps a part of the plan in a [[RapidsMeta]] for further processing.
 * @param desc a description of what this part of the plan does.
 * @param tag metadata used to determine what INPUT is at runtime.
 * @tparam INPUT the exact type of the class we are wrapping.
 * @tparam BASE the generic base class for this type of stage, i.e. SparkPlan, Expression, etc.
 * @tparam WRAP_TYPE base class that should be returned by doWrap.
 */
abstract class ReplacementRule[INPUT <: BASE, BASE, WRAP_TYPE <: RapidsMeta[INPUT, BASE, _]](
    protected var doWrap: (
        INPUT,
        RapidsConf,
        Option[RapidsMeta[_, _, _]],
        DataFromReplacementRule) => WRAP_TYPE,
    protected var desc: String,
    protected val checks: Option[TypeChecks[_]],
    final val tag: ClassTag[INPUT]) extends DataFromReplacementRule {

  private var _incompatDoc: Option[String] = None
  private var _disabledDoc: Option[String] = None
  private var _visible: Boolean = true

  def isVisible: Boolean = _visible
  def description: String = desc

  override def incompatDoc: Option[String] = _incompatDoc
  override def disabledMsg: Option[String] = _disabledDoc
  override def getChecks: Option[TypeChecks[_]] = checks

  /**
   * Mark this expression as incompatible with the original Spark version
   * @param str a description of how it is incompatible.
   * @return this for chaining.
   */
  final def incompat(str: String) : this.type = {
    _incompatDoc = Some(str)
    this
  }

  /**
   * Mark this expression as disabled by default.
   * @param str a description of why it is disabled by default.
   * @return this for chaining.
   */
  final def disabledByDefault(str: String) : this.type = {
    _disabledDoc = Some(str)
    this
  }

  final def invisible(): this.type = {
    _visible = false
    this
  }

  /**
   * Provide a function that will wrap a spark type in a [[RapidsMeta]] instance that is used for
   * conversion to a GPU version.
   * @param func the function
   * @return this for chaining.
   */
  final def wrap(func: (
      INPUT,
      RapidsConf,
      Option[RapidsMeta[_, _, _]],
      DataFromReplacementRule) => WRAP_TYPE): this.type = {
    doWrap = func
    this
  }

  /**
   * Set a description of what the operation does.
   * @param str the description.
   * @return this for chaining
   */
  final def desc(str: String): this.type = {
    this.desc = str
    this
  }

  private var confKeyCache: String = null
  protected val confKeyPart: String

  override def confKey: String = {
    if (confKeyCache == null) {
      confKeyCache = "spark.rapids.sql." + confKeyPart + "." + tag.runtimeClass.getSimpleName
    }
    confKeyCache
  }

  def notes(): Option[String] = if (incompatDoc.isDefined) {
    Some(s"This is not 100% compatible with the Spark version because ${incompatDoc.get}")
  } else if (disabledMsg.isDefined) {
    Some(s"This is disabled by default because ${disabledMsg.get}")
  } else {
    None
  }

  def confHelp(asTable: Boolean = false, sparkSQLFunctions: Option[String] = None): Unit = {
    if (_visible) {
      val notesMsg = notes()
      if (asTable) {
        import ConfHelper.makeConfAnchor
        print(s"${makeConfAnchor(confKey)}")
        if (sparkSQLFunctions.isDefined) {
          print(s"|${sparkSQLFunctions.get}")
        }
        print(s"|$desc|${notesMsg.isEmpty}|")
        if (notesMsg.isDefined) {
          print(s"${notesMsg.get}")
        } else {
          print("None")
        }
        println("|")
      } else {
        println(s"$confKey:")
        println(s"\tEnable (true) or disable (false) the $tag $operationName.")
        if (sparkSQLFunctions.isDefined) {
          println(s"\tsql function: ${sparkSQLFunctions.get}")
        }
        println(s"\t$desc")
        if (notesMsg.isDefined) {
          println(s"\t${notesMsg.get}")
        }
        println(s"\tdefault: ${notesMsg.isEmpty}")
        println()
      }
    }
  }

  final def wrap(
      op: BASE,
      conf: RapidsConf,
      parent: Option[RapidsMeta[_, _, _]],
      r: DataFromReplacementRule): WRAP_TYPE = {
    doWrap(op.asInstanceOf[INPUT], conf, parent, r)
  }

  def getClassFor: Class[_] = tag.runtimeClass
}

/**
 * Holds everything that is needed to replace an Expression with a GPU enabled version.
 */
class ExprRule[INPUT <: Expression](
    doWrap: (
        INPUT,
        RapidsConf,
        Option[RapidsMeta[_, _, _]],
        DataFromReplacementRule) => BaseExprMeta[INPUT],
    desc: String,
    checks: Option[ExprChecks],
    tag: ClassTag[INPUT])
  extends ReplacementRule[INPUT, Expression, BaseExprMeta[INPUT]](
    doWrap, desc, checks, tag) {

  override val confKeyPart = "expression"
  override val operationName = "Expression"
}

/**
 * Holds everything that is needed to replace a `Scan` with a GPU enabled version.
 */
class ScanRule[INPUT <: Scan](
    doWrap: (
        INPUT,
        RapidsConf,
        Option[RapidsMeta[_, _, _]],
        DataFromReplacementRule) => ScanMeta[INPUT],
    desc: String,
    tag: ClassTag[INPUT])
  extends ReplacementRule[INPUT, Scan, ScanMeta[INPUT]](
    doWrap, desc, None, tag) {

  override val confKeyPart: String = "input"
  override val operationName: String = "Input"
}

/**
 * Holds everything that is needed to replace a `Partitioning` with a GPU enabled version.
 */
class PartRule[INPUT <: Partitioning](
    doWrap: (
        INPUT,
        RapidsConf,
        Option[RapidsMeta[_, _, _]],
        DataFromReplacementRule) => PartMeta[INPUT],
    desc: String,
    checks: Option[PartChecks],
    tag: ClassTag[INPUT])
  extends ReplacementRule[INPUT, Partitioning, PartMeta[INPUT]](
    doWrap, desc, checks, tag) {

  override val confKeyPart: String = "partitioning"
  override val operationName: String = "Partitioning"
}

/**
 * Holds everything that is needed to replace a `SparkPlan` with a GPU enabled version.
 */
class ExecRule[INPUT <: SparkPlan](
    doWrap: (
        INPUT,
        RapidsConf,
        Option[RapidsMeta[_, _, _]],
        DataFromReplacementRule) => SparkPlanMeta[INPUT],
    desc: String,
    checks: Option[ExecChecks],
    tag: ClassTag[INPUT])
  extends ReplacementRule[INPUT, SparkPlan, SparkPlanMeta[INPUT]](
    doWrap, desc, checks, tag) {

  // TODO finish this...

  override val confKeyPart: String = "exec"
  override val operationName: String = "Exec"
}

/**
 * Holds everything that is needed to replace a `DataWritingCommand` with a
 * GPU enabled version.
 */
class DataWritingCommandRule[INPUT <: DataWritingCommand](
    doWrap: (
        INPUT,
        RapidsConf,
        Option[RapidsMeta[_, _, _]],
        DataFromReplacementRule) => DataWritingCommandMeta[INPUT],
    desc: String,
    tag: ClassTag[INPUT])
    extends ReplacementRule[INPUT, DataWritingCommand, DataWritingCommandMeta[INPUT]](
      doWrap, desc, None, tag) {

  override val confKeyPart: String = "output"
  override val operationName: String = "Output"
}

final class InsertIntoHadoopFsRelationCommandMeta(
    cmd: InsertIntoHadoopFsRelationCommand,
    conf: RapidsConf,
    parent: Option[RapidsMeta[_, _, _]],
    rule: DataFromReplacementRule)
    extends DataWritingCommandMeta[InsertIntoHadoopFsRelationCommand](cmd, conf, parent, rule) {

  private var fileFormat: Option[ColumnarFileFormat] = None

  override def tagSelfForGpu(): Unit = {
    if (cmd.bucketSpec.isDefined) {
      willNotWorkOnGpu("bucketing is not supported")
    }

    val spark = SparkSession.active

    fileFormat = cmd.fileFormat match {
      case _: CSVFileFormat =>
        willNotWorkOnGpu("CSV output is not supported")
        None
      case _: JsonFileFormat =>
        willNotWorkOnGpu("JSON output is not supported")
        None
      case f if GpuOrcFileFormat.isSparkOrcFormat(f) =>
        GpuOrcFileFormat.tagGpuSupport(this, spark, cmd.options, cmd.query.schema)
      case _: ParquetFileFormat =>
        GpuParquetFileFormat.tagGpuSupport(this, spark, cmd.options, cmd.query.schema)
      case _: TextFileFormat =>
        willNotWorkOnGpu("text output is not supported")
        None
      case f =>
        willNotWorkOnGpu(s"unknown file format: ${f.getClass.getCanonicalName}")
        None
    }
  }

  override def convertToGpu(): GpuDataWritingCommand = {
    val format = fileFormat.getOrElse(
      throw new IllegalStateException("fileFormat missing, tagSelfForGpu not called?"))

    GpuInsertIntoHadoopFsRelationCommand(
      cmd.outputPath,
      cmd.staticPartitions,
      cmd.ifPartitionNotExists,
      cmd.partitionColumns,
      cmd.bucketSpec,
      format,
      cmd.options,
      cmd.query,
      cmd.mode,
      cmd.catalogTable,
      cmd.fileIndex,
      cmd.outputColumnNames)
  }
}

final class CreateDataSourceTableAsSelectCommandMeta(
    cmd: CreateDataSourceTableAsSelectCommand,
    conf: RapidsConf,
    parent: Option[RapidsMeta[_, _, _]],
    rule: DataFromReplacementRule)
  extends DataWritingCommandMeta[CreateDataSourceTableAsSelectCommand](cmd, conf, parent, rule) {

  private var origProvider: Class[_] = _
  private var gpuProvider: Option[ColumnarFileFormat] = None

  override def tagSelfForGpu(): Unit = {
    if (cmd.table.bucketSpec.isDefined) {
      willNotWorkOnGpu("bucketing is not supported")
    }
    if (cmd.table.provider.isEmpty) {
      willNotWorkOnGpu("provider must be defined")
    }

    val spark = SparkSession.active
    origProvider =
      GpuDataSource.lookupDataSourceWithFallback(cmd.table.provider.get, spark.sessionState.conf)
    // Note that the data source V2 always fallsback to the V1 currently.
    // If that changes then this will start failing because we don't have a mapping.
    gpuProvider = origProvider.getConstructor().newInstance() match {
      case f: FileFormat if GpuOrcFileFormat.isSparkOrcFormat(f) =>
        GpuOrcFileFormat.tagGpuSupport(this, spark, cmd.table.storage.properties, cmd.query.schema)
      case _: ParquetFileFormat =>
        GpuParquetFileFormat.tagGpuSupport(this, spark,
          cmd.table.storage.properties, cmd.query.schema)
      case ds =>
        willNotWorkOnGpu(s"Data source class not supported: ${ds}")
        None
    }
  }

  override def convertToGpu(): GpuDataWritingCommand = {
    val newProvider = gpuProvider.getOrElse(
      throw new IllegalStateException("fileFormat unexpected, tagSelfForGpu not called?"))

    GpuCreateDataSourceTableAsSelectCommand(
      cmd.table,
      cmd.mode,
      cmd.query,
      cmd.outputColumnNames,
      origProvider,
      newProvider)
  }
}

/**
 * Listener trait so that tests can confirm that the expected optimizations are being applied
 */
trait GpuOverridesListener {
  def optimizedPlan(
      plan: SparkPlanMeta[SparkPlan],
      sparkPlan: SparkPlan,
      costOptimizations: Seq[Optimization])
}

sealed trait FileFormatType
object CsvFormatType extends FileFormatType {
  override def toString = "CSV"
}
object ParquetFormatType extends FileFormatType {
  override def toString = "Parquet"
}
object OrcFormatType extends FileFormatType {
  override def toString = "ORC"
}

sealed trait FileFormatOp
object ReadFileOp extends FileFormatOp {
  override def toString = "read"
}
object WriteFileOp extends FileFormatOp {
  override def toString = "write"
}

object GpuOverrides extends Logging {
  val FLOAT_DIFFERS_GROUP_INCOMPAT =
    "when enabling these, there may be extra groups produced for floating point grouping " +
    "keys (e.g. -0.0, and 0.0)"
  val CASE_MODIFICATION_INCOMPAT =
    "the Unicode version used by cuDF and the JVM may differ, resulting in some " +
    "corner-case characters not changing case correctly."
  val UTC_TIMEZONE_ID = ZoneId.of("UTC").normalized()
  // Based on https://docs.oracle.com/javase/8/docs/api/java/util/regex/Pattern.html
  private[this] lazy val regexList: Seq[String] = Seq("\\", "\u0000", "\\x", "\t", "\n", "\r",
    "\f", "\\a", "\\e", "\\cx", "[", "]", "^", "&", ".", "*", "\\d", "\\D", "\\h", "\\H", "\\s",
    "\\S", "\\v", "\\V", "\\w", "\\w", "\\p", "$", "\\b", "\\B", "\\A", "\\G", "\\Z", "\\z", "\\R",
    "?", "|", "(", ")", "{", "}", "\\k", "\\Q", "\\E", ":", "!", "<=", ">")

  /**
   * Provides a way to log an info message about how long an operation took in milliseconds.
   */
  def logDuration[T](shouldLog: Boolean, msg: Double => String)(block: => T): T = {
    val start = System.nanoTime()
    val ret = block
    val end = System.nanoTime()
    if (shouldLog) {
      val timeTaken = (end - start).toDouble / java.util.concurrent.TimeUnit.MILLISECONDS.toNanos(1)
      logInfo(msg(timeTaken))
    }
    ret
  }

  private[this] val _gpuCommonTypes = TypeSig.commonCudfTypes + TypeSig.NULL + TypeSig.DECIMAL_64

  val pluginSupportedOrderableSig: TypeSig =
    _gpuCommonTypes + TypeSig.STRUCT.nested(_gpuCommonTypes)

  private[this] def isStructType(dataType: DataType) = dataType match {
    case StructType(_) => true
    case _ => false
  }

  // this listener mechanism is global and is intended for use by unit tests only
  private lazy val listeners: ListBuffer[GpuOverridesListener] =
    new ListBuffer[GpuOverridesListener]()

  def addListener(listener: GpuOverridesListener): Unit = {
    listeners += listener
  }

  def removeListener(listener: GpuOverridesListener): Unit = {
    listeners -= listener
  }

  def removeAllListeners(): Unit = {
    listeners.clear()
  }

  def canRegexpBeTreatedLikeARegularString(strLit: UTF8String): Boolean = {
    val s = strLit.toString
    !regexList.exists(pattern => s.contains(pattern))
  }

  private def convertExprToGpuIfPossible(expr: Expression, conf: RapidsConf): Expression = {
    if (expr.find(_.isInstanceOf[GpuExpression]).isDefined) {
      // already been converted
      expr
    } else {
      val wrapped = wrapExpr(expr, conf, None)
      wrapped.tagForGpu()
      if (wrapped.canExprTreeBeReplaced) {
        wrapped.convertToGpu()
      } else {
        expr
      }
    }
  }

  private def convertPartToGpuIfPossible(part: Partitioning, conf: RapidsConf): Partitioning = {
    part match {
      case _: GpuPartitioning => part
      case _ =>
        val wrapped = wrapPart(part, conf, None)
        wrapped.tagForGpu()
        if (wrapped.canThisBeReplaced) {
          wrapped.convertToGpu()
        } else {
          part
        }
    }
  }

  /**
   * Removes unnecessary CPU shuffles that Spark can add to the plan when it does not realize
   * a GPU partitioning satisfies a CPU distribution because CPU and GPU expressions are not
   * semantically equal.
   */
  def removeExtraneousShuffles(plan: SparkPlan, conf: RapidsConf): SparkPlan = {
    plan.transformUp {
      case cpuShuffle: ShuffleExchangeExec =>
        cpuShuffle.child match {
          case sqse: ShuffleQueryStageExec =>
            GpuTransitionOverrides.getNonQueryStagePlan(sqse) match {
              case gpuShuffle: GpuShuffleExchangeExecBase =>
                val converted = convertPartToGpuIfPossible(cpuShuffle.outputPartitioning, conf)
                if (converted == gpuShuffle.outputPartitioning) {
                  sqse
                } else {
                  cpuShuffle
                }
              case _ => cpuShuffle
            }
          case _ => cpuShuffle
        }
    }
  }

  @scala.annotation.tailrec
  def extractLit(exp: Expression): Option[Literal] = exp match {
    case l: Literal => Some(l)
    case a: Alias => extractLit(a.child)
    case _ => None
  }

  def isOfType(l: Option[Literal], t: DataType): Boolean = l.exists(_.dataType == t)

  def isStringLit(exp: Expression): Boolean =
    isOfType(extractLit(exp), StringType)

  def extractStringLit(exp: Expression): Option[String] = extractLit(exp) match {
    case Some(Literal(v: UTF8String, StringType)) =>
      val s = if (v == null) null else v.toString
      Some(s)
    case _ => None
  }

  def isLit(exp: Expression): Boolean = extractLit(exp).isDefined

  def isNullLit(lit: Literal): Boolean = {
    lit.value == null
  }

  def isSupportedStringReplacePattern(exp: Expression): Boolean = {
    extractLit(exp) match {
      case Some(Literal(null, _)) => false
      case Some(Literal(value: UTF8String, DataTypes.StringType)) =>
        val strLit = value.toString
        if (strLit.isEmpty) {
          false
        } else {
          // check for regex special characters, except for \u0000 which we can support
          !regexList.filterNot(_ == "\u0000").exists(pattern => strLit.contains(pattern))
        }
      case _ => false
    }
  }

  def areAllSupportedTypes(types: DataType*): Boolean = types.forall(isSupportedType(_))

  /**
   * Is this particular type supported or not.
   * @param dataType the type to check
   * @param allowNull should NullType be allowed
   * @param allowDecimal should DecimalType be allowed
   * @param allowBinary should BinaryType be allowed
   * @param allowCalendarInterval should CalendarIntervalType be allowed
   * @param allowArray should ArrayType be allowed
   * @param allowStruct should StructType be allowed
   * @param allowStringMaps should a Map[String, String] specifically be allowed
   * @param allowMaps should MapType be allowed generically
   * @param allowNesting should nested types like array struct and map allow nested types
   *                     within them, or only primitive types.
   * @return true if it is allowed else false
   */
  def isSupportedType(dataType: DataType,
      allowNull: Boolean = false,
      allowDecimal: Boolean = false,
      allowBinary: Boolean = false,
      allowCalendarInterval: Boolean = false,
      allowArray: Boolean = false,
      allowStruct: Boolean = false,
      allowStringMaps: Boolean = false,
      allowMaps: Boolean = false,
      allowNesting: Boolean = false): Boolean = {
    def checkNested(dataType: DataType): Boolean = {
      isSupportedType(dataType,
        allowNull = allowNull,
        allowDecimal = allowDecimal,
        allowBinary = allowBinary && allowNesting,
        allowCalendarInterval = allowCalendarInterval && allowNesting,
        allowArray = allowArray && allowNesting,
        allowStruct = allowStruct && allowNesting,
        allowStringMaps = allowStringMaps && allowNesting,
        allowMaps = allowMaps && allowNesting,
        allowNesting = allowNesting)
    }
    dataType match {
      case BooleanType => true
      case ByteType => true
      case ShortType => true
      case IntegerType => true
      case LongType => true
      case FloatType => true
      case DoubleType => true
      case DateType => true
      case TimestampType => ZoneId.systemDefault().normalized() == GpuOverrides.UTC_TIMEZONE_ID
      case StringType => true
      case dt: DecimalType if allowDecimal => dt.precision <= DType.DECIMAL64_MAX_PRECISION
      case NullType => allowNull
      case BinaryType => allowBinary
      case CalendarIntervalType => allowCalendarInterval
      case ArrayType(elementType, _) if allowArray => checkNested(elementType)
      case MapType(StringType, StringType, _) if allowStringMaps => true
      case MapType(keyType, valueType, _) if allowMaps =>
        checkNested(keyType) && checkNested(valueType)
      case StructType(fields) if allowStruct =>
        fields.map(_.dataType).forall(checkNested)
      case _ => false
    }
  }

  /**
   * Checks to see if any expressions are a String Literal
   */
  def isAnyStringLit(expressions: Seq[Expression]): Boolean =
    expressions.exists(isStringLit)

  def isOrContainsFloatingPoint(dataType: DataType): Boolean =
    TrampolineUtil.dataTypeExistsRecursively(dataType, dt => dt == FloatType || dt == DoubleType)

  def checkAndTagFloatAgg(dataType: DataType, conf: RapidsConf, meta: RapidsMeta[_,_,_]): Unit = {
    if (!conf.isFloatAggEnabled && isOrContainsFloatingPoint(dataType)) {
      meta.willNotWorkOnGpu("the GPU will aggregate floating point values in" +
          " parallel and the result is not always identical each time. This can cause" +
          " some Spark queries to produce an incorrect answer if the value is computed" +
          " more than once as part of the same query.  To enable this anyways set" +
          s" ${RapidsConf.ENABLE_FLOAT_AGG} to true.")
    }
  }

  def checkAndTagFloatNanAgg(
      op: String,
      dataType: DataType,
      conf: RapidsConf,
      meta: RapidsMeta[_,_,_]): Unit = {
    if (conf.hasNans && isOrContainsFloatingPoint(dataType)) {
      meta.willNotWorkOnGpu(s"$op aggregation on floating point columns that can contain NaNs " +
          "will compute incorrect results. If it is known that there are no NaNs, set " +
          s" ${RapidsConf.HAS_NANS} to false.")
    }
  }

  private val nanAggPsNote = "Input must not contain NaNs and" +
      s" ${RapidsConf.HAS_NANS} must be false."

  /**
   * Helper function specific to ANSI mode for the aggregate functions that should
   * fallback, since we don't have the same overflow checks that Spark provides in
   * the CPU
   * @param checkType Something other than `None` triggers logic to detect whether
   *                  the agg should fallback in ANSI mode. Otherwise (None), it's
   *                  an automatic fallback.
   * @param meta agg expression meta
   */
  def checkAndTagAnsiAgg(checkType: Option[DataType], meta: AggExprMeta[_]): Unit = {
    val failOnError = SQLConf.get.ansiEnabled
    if (failOnError) {
      if (checkType.isDefined) {
        val typeToCheck = checkType.get
        val failedType = typeToCheck match {
          case _: DecimalType | LongType | IntegerType | ShortType | ByteType => true
          case _ =>  false
        }
        if (failedType) {
          meta.willNotWorkOnGpu(
            s"ANSI mode not supported for ${meta.expr} with $typeToCheck result type")
        }
      } else {
        // Average falls into this category, where it produces Doubles, but
        // internally it uses Double and Long, and Long could overflow (technically)
        // and failOnError given that it is based on catalyst Add.
        meta.willNotWorkOnGpu(
          s"ANSI mode not supported for ${meta.expr}")
      }
    }
  }

  def expr[INPUT <: Expression](
      desc: String,
      pluginChecks: ExprChecks,
      doWrap: (INPUT, RapidsConf, Option[RapidsMeta[_, _, _]], DataFromReplacementRule)
          => BaseExprMeta[INPUT])
      (implicit tag: ClassTag[INPUT]): ExprRule[INPUT] = {
    assert(desc != null)
    assert(doWrap != null)
    new ExprRule[INPUT](doWrap, desc, Some(pluginChecks), tag)
  }

  def scan[INPUT <: Scan](
      desc: String,
      doWrap: (INPUT, RapidsConf, Option[RapidsMeta[_, _, _]], DataFromReplacementRule)
          => ScanMeta[INPUT])
      (implicit tag: ClassTag[INPUT]): ScanRule[INPUT] = {
    assert(desc != null)
    assert(doWrap != null)
    new ScanRule[INPUT](doWrap, desc, tag)
  }

  def part[INPUT <: Partitioning](
      desc: String,
      checks: PartChecks,
      doWrap: (INPUT, RapidsConf, Option[RapidsMeta[_, _, _]], DataFromReplacementRule)
          => PartMeta[INPUT])
      (implicit tag: ClassTag[INPUT]): PartRule[INPUT] = {
    assert(desc != null)
    assert(doWrap != null)
    new PartRule[INPUT](doWrap, desc, Some(checks), tag)
  }

  /**
   * Create an exec rule that should never be replaced, because it is something that should always
   * run on the CPU, or should just be ignored totally for what ever reason.
   */
  def neverReplaceExec[INPUT <: SparkPlan](desc: String)
      (implicit tag: ClassTag[INPUT]): ExecRule[INPUT] = {
    assert(desc != null)
    def doWrap(
        exec: INPUT,
        conf: RapidsConf,
        p: Option[RapidsMeta[_, _, _]],
        cc: DataFromReplacementRule) =
      new DoNotReplaceOrWarnSparkPlanMeta[INPUT](exec, conf, p)
    new ExecRule[INPUT](doWrap, desc, None, tag).invisible()
  }

  def exec[INPUT <: SparkPlan](
      desc: String,
      pluginChecks: ExecChecks,
      doWrap: (INPUT, RapidsConf, Option[RapidsMeta[_, _, _]], DataFromReplacementRule)
          => SparkPlanMeta[INPUT])
    (implicit tag: ClassTag[INPUT]): ExecRule[INPUT] = {
    assert(desc != null)
    assert(doWrap != null)
    new ExecRule[INPUT](doWrap, desc, Some(pluginChecks), tag)
  }

  def dataWriteCmd[INPUT <: DataWritingCommand](
      desc: String,
      doWrap: (INPUT, RapidsConf, Option[RapidsMeta[_, _, _]], DataFromReplacementRule)
          => DataWritingCommandMeta[INPUT])
      (implicit tag: ClassTag[INPUT]): DataWritingCommandRule[INPUT] = {
    assert(desc != null)
    assert(doWrap != null)
    new DataWritingCommandRule[INPUT](doWrap, desc, tag)
  }

  def wrapExpr[INPUT <: Expression](
      expr: INPUT,
      conf: RapidsConf,
      parent: Option[RapidsMeta[_, _, _]]): BaseExprMeta[INPUT] =
    expressions.get(expr.getClass)
      .map(r => r.wrap(expr, conf, parent, r).asInstanceOf[BaseExprMeta[INPUT]])
      .getOrElse(new RuleNotFoundExprMeta(expr, conf, parent))

  lazy val fileFormats: Map[FileFormatType, Map[FileFormatOp, FileFormatChecks]] = Map(
    (CsvFormatType, FileFormatChecks(
      cudfRead = TypeSig.commonCudfTypes,
      cudfWrite = TypeSig.none,
      sparkSig = TypeSig.atomics)),
    (ParquetFormatType, FileFormatChecks(
      cudfRead = (TypeSig.commonCudfTypes + TypeSig.DECIMAL_64 + TypeSig.STRUCT + TypeSig.ARRAY +
          TypeSig.MAP).nested(),
      cudfWrite = (TypeSig.commonCudfTypes + TypeSig.DECIMAL_64 + TypeSig.STRUCT +
          TypeSig.ARRAY + TypeSig.MAP).nested(),
      sparkSig = (TypeSig.atomics + TypeSig.STRUCT + TypeSig.ARRAY + TypeSig.MAP +
          TypeSig.UDT).nested())),
    (OrcFormatType, FileFormatChecks(
      cudfRead = (TypeSig.commonCudfTypes + TypeSig.ARRAY + TypeSig.DECIMAL_128_FULL +
          TypeSig.STRUCT + TypeSig.MAP).nested(),
      cudfWrite = (TypeSig.commonCudfTypes + TypeSig.ARRAY +
<<<<<<< HEAD
          TypeSig.STRUCT + TypeSig.DECIMAL_128_FULL).nested(),
=======
          // Note Map is not put into nested, now CUDF only support single level map
          TypeSig.STRUCT + TypeSig.DECIMAL_64).nested() + TypeSig.MAP,
>>>>>>> e608ee7a
      sparkSig = (TypeSig.atomics + TypeSig.STRUCT + TypeSig.ARRAY + TypeSig.MAP +
          TypeSig.UDT).nested())))

  val commonExpressions: Map[Class[_ <: Expression], ExprRule[_ <: Expression]] = Seq(
    expr[Literal](
      "Holds a static value from the query",
      ExprChecks.projectAndAst(
        TypeSig.astTypes,
        (TypeSig.commonCudfTypes + TypeSig.NULL + TypeSig.DECIMAL_128_FULL + TypeSig.CALENDAR
            + TypeSig.ARRAY + TypeSig.MAP + TypeSig.STRUCT)
            .nested(TypeSig.commonCudfTypes + TypeSig.NULL + TypeSig.DECIMAL_128_FULL +
                TypeSig.ARRAY + TypeSig.MAP + TypeSig.STRUCT),
        TypeSig.all),
      (lit, conf, p, r) => new LiteralExprMeta(lit, conf, p, r)),
    expr[Signum](
      "Returns -1.0, 0.0 or 1.0 as expr is negative, 0 or positive",
      ExprChecks.mathUnary,
      (a, conf, p, r) => new UnaryExprMeta[Signum](a, conf, p, r) {
        override def convertToGpu(child: Expression): GpuExpression = GpuSignum(child)
      }),
    expr[Alias](
      "Gives a column a name",
      ExprChecks.unaryProjectAndAstInputMatchesOutput(
        TypeSig.astTypes,
        (TypeSig.commonCudfTypes + TypeSig.NULL + TypeSig.MAP + TypeSig.ARRAY + TypeSig.STRUCT
            + TypeSig.DECIMAL_128_FULL).nested(),
        TypeSig.all),
      (a, conf, p, r) => new UnaryAstExprMeta[Alias](a, conf, p, r) {
        override def convertToGpu(child: Expression): GpuExpression =
          GpuAlias(child, a.name)(a.exprId, a.qualifier, a.explicitMetadata)
      }),
    expr[AttributeReference](
      "References an input column",
      ExprChecks.projectAndAst(
        TypeSig.astTypes,
        (TypeSig.commonCudfTypes + TypeSig.NULL + TypeSig.MAP + TypeSig.ARRAY +
            TypeSig.STRUCT + TypeSig.DECIMAL_128_FULL).nested(),
        TypeSig.all),
      (att, conf, p, r) => new BaseExprMeta[AttributeReference](att, conf, p, r) {
        // This is the only NOOP operator.  It goes away when things are bound
        override def convertToGpu(): Expression = att

        // There are so many of these that we don't need to print them out, unless it
        // will not work on the GPU
        override def print(append: StringBuilder, depth: Int, all: Boolean): Unit = {
          if (!this.canThisBeReplaced || cannotRunOnGpuBecauseOfSparkPlan) {
            super.print(append, depth, all)
          }
        }
      }),
    expr[PromotePrecision](
      "PromotePrecision before arithmetic operations between DecimalType data",
      ExprChecks.unaryProjectInputMatchesOutput(TypeSig.DECIMAL_128_FULL,
        TypeSig.DECIMAL_128_FULL),
      (a, conf, p, r) => new UnaryExprMeta[PromotePrecision](a, conf, p, r) {
        override def convertToGpu(child: Expression): GpuExpression = GpuPromotePrecision(child)
      }),
    expr[CheckOverflow](
      "CheckOverflow after arithmetic operations between DecimalType data",
      ExprChecks.unaryProjectInputMatchesOutput(TypeSig.DECIMAL_128_FULL,
        TypeSig.DECIMAL_128_FULL),
      (a, conf, p, r) => new ExprMeta[CheckOverflow](a, conf, p, r) {
        private[this] def extractOrigParam(expr: BaseExprMeta[_]): BaseExprMeta[_] =
          expr.wrapped match {
            case lit: Literal if lit.dataType.isInstanceOf[DecimalType] =>
              val dt = lit.dataType.asInstanceOf[DecimalType]
              // Lets figure out if we can make the Literal value smaller
              val (newType, value) = lit.value match {
                case null =>
                  (DecimalType(0, 0), null)
                case dec: Decimal =>
                  val stripped = Decimal(dec.toJavaBigDecimal.stripTrailingZeros())
                  val p = stripped.precision
                  val s = stripped.scale
                  val t = if (s < 0 && !SQLConf.get.allowNegativeScaleOfDecimalEnabled) {
                    // need to adjust to avoid errors about negative scale
                    DecimalType(p - s, 0)
                  } else {
                    DecimalType(p, s)
                  }
                  (t, stripped)
                case other =>
                  throw new IllegalArgumentException(s"Unexpected decimal literal value $other")
              }
              expr.asInstanceOf[LiteralExprMeta].withNewLiteral(Literal(value, newType))
            // We avoid unapply for Cast because it changes between versions of Spark
            case PromotePrecision(c: CastBase) if c.dataType.isInstanceOf[DecimalType] =>
              val to = c.dataType.asInstanceOf[DecimalType]
              val fromType = DecimalUtil.optionallyAsDecimalType(c.child.dataType)
              fromType match {
                case Some(from) =>
                  val minScale = math.min(from.scale, to.scale)
                  val fromWhole = from.precision - from.scale
                  val toWhole = to.precision - to.scale
                  val minWhole = if (to.scale < from.scale) {
                    // If the scale is getting smaller in the worst case we need an
                    // extra whole part to handle rounding up.
                    math.min(fromWhole + 1, toWhole)
                  } else {
                    math.min(fromWhole, toWhole)
                  }
                  val newToType = DecimalType(minWhole + minScale, minScale)
                  if (newToType == from) {
                    // We can remove the cast totally
                    val castExpr = expr.childExprs.head
                    castExpr.childExprs.head
                  } else if (newToType == to) {
                    // The cast is already ideal
                    expr
                  } else {
                    val castExpr = expr.childExprs.head.asInstanceOf[CastExprMeta[_]]
                    castExpr.withToTypeOverride(newToType)
                  }
                case _ =>
                  expr
              }
            case _ => expr
          }
        private[this] lazy val binExpr = childExprs.head
        private[this] lazy val lhs = extractOrigParam(binExpr.childExprs.head)
        private[this] lazy val rhs = extractOrigParam(binExpr.childExprs(1))
        private[this] lazy val lhsDecimalType =
          DecimalUtil.asDecimalType(lhs.wrapped.asInstanceOf[Expression].dataType)
        private[this] lazy val rhsDecimalType =
          DecimalUtil.asDecimalType(rhs.wrapped.asInstanceOf[Expression].dataType)

        override def tagExprForGpu(): Unit = {
          a.child match {
            // Division and Multiplication of Decimal types is a little odd. Spark will cast the
            // inputs to a common wider value where the scale is the max of the two input scales,
            // and the precision is max of the two input non-scale portions + the new scale. Then it
            // will do the divide or multiply as a BigDecimal value but lie about the return type.
            // Finally here in CheckOverflow it will reset the scale and check the precision so that
            // Spark knows it fits in the final desired result.
            // Here we try to strip out the extra casts, etc to get to as close to the original
            // query as possible. This lets us then calculate what CUDF needs to get the correct
            // answer, which in some cases is a lot smaller.
            case _: Divide =>
              val intermediatePrecision =
                GpuDecimalDivide.nonRoundedIntermediateArgPrecision(lhsDecimalType,
                  rhsDecimalType, a.dataType)

              if (intermediatePrecision > DType.DECIMAL128_MAX_PRECISION) {
                if (conf.needDecimalGuarantees) {
                  binExpr.willNotWorkOnGpu(s"the intermediate precision of " +
                      s"$intermediatePrecision that is required to guarantee no overflow issues " +
                      s"for this divide is too large to be supported on the GPU")
                } else {
                  logWarning("Decimal overflow guarantees disabled for " +
                      s"${lhs.dataType} / ${rhs.dataType} produces ${a.dataType} with an " +
                      s"intermediate precision of $intermediatePrecision")
                }
              }
            case _: Multiply =>
              val intermediatePrecision =
                GpuDecimalMultiply.nonRoundedIntermediatePrecision(lhsDecimalType,
                  rhsDecimalType, a.dataType)
              if (intermediatePrecision > DType.DECIMAL128_MAX_PRECISION) {
                if (conf.needDecimalGuarantees) {
                  binExpr.willNotWorkOnGpu(s"the intermediate precision of " +
                      s"$intermediatePrecision that is required to guarantee no overflow issues " +
                      s"for this multiply is too large to be supported on the GPU")
                } else {
                  logWarning("Decimal overflow guarantees disabled for " +
                      s"${lhs.dataType} * ${rhs.dataType} produces ${a.dataType} with an " +
                      s"intermediate precision of $intermediatePrecision")
                }
              }
            case _ => // NOOP
          }
        }

        override def convertToGpu(): GpuExpression = {
          a.child match {
            case _: Divide =>
              // GpuDecimalDivide includes the overflow check in it.
              GpuDecimalDivide(lhs.convertToGpu(), rhs.convertToGpu(), wrapped.dataType)
            case _: Multiply =>
              // GpuDecimal*Multiply includes the overflow check in it
              val intermediatePrecision =
                GpuDecimalMultiply.nonRoundedIntermediatePrecision(lhsDecimalType,
                  rhsDecimalType, a.dataType)
              GpuDecimalMultiply(lhs.convertToGpu(), rhs.convertToGpu(), wrapped.dataType,
                needsExtraOverflowChecks = intermediatePrecision > DType.DECIMAL128_MAX_PRECISION)
            case _ =>
              GpuCheckOverflow(childExprs.head.convertToGpu(),
                wrapped.dataType, wrapped.nullOnOverflow)
          }
        }
      }),
    expr[ToDegrees](
      "Converts radians to degrees",
      ExprChecks.mathUnary,
      (a, conf, p, r) => new UnaryExprMeta[ToDegrees](a, conf, p, r) {
        override def convertToGpu(child: Expression): GpuToDegrees = GpuToDegrees(child)
      }),
    expr[ToRadians](
      "Converts degrees to radians",
      ExprChecks.mathUnary,
      (a, conf, p, r) => new UnaryExprMeta[ToRadians](a, conf, p, r) {
        override def convertToGpu(child: Expression): GpuToRadians = GpuToRadians(child)
      }),
    expr[WindowExpression](
      "Calculates a return value for every input row of a table based on a group (or " +
        "\"window\") of rows",
      ExprChecks.windowOnly(
        (TypeSig.commonCudfTypes + TypeSig.DECIMAL_128_FULL + TypeSig.NULL +
          TypeSig.ARRAY + TypeSig.STRUCT + TypeSig.MAP).nested(),
        TypeSig.all,
        Seq(ParamCheck("windowFunction",
          (TypeSig.commonCudfTypes + TypeSig.DECIMAL_128_FULL + TypeSig.NULL +
            TypeSig.ARRAY + TypeSig.STRUCT + TypeSig.MAP).nested(),
          TypeSig.all),
          ParamCheck("windowSpec",
            TypeSig.CALENDAR + TypeSig.NULL + TypeSig.integral + TypeSig.DECIMAL_64,
            TypeSig.numericAndInterval))),
      (windowExpression, conf, p, r) => new GpuWindowExpressionMeta(windowExpression, conf, p, r)),
    expr[SpecifiedWindowFrame](
      "Specification of the width of the group (or \"frame\") of input rows " +
        "around which a window function is evaluated",
      ExprChecks.projectOnly(
        TypeSig.CALENDAR + TypeSig.NULL + TypeSig.integral,
        TypeSig.numericAndInterval,
        Seq(
          ParamCheck("lower",
            TypeSig.CALENDAR + TypeSig.NULL + TypeSig.integral,
            TypeSig.numericAndInterval),
          ParamCheck("upper",
            TypeSig.CALENDAR + TypeSig.NULL + TypeSig.integral,
            TypeSig.numericAndInterval))),
      (windowFrame, conf, p, r) => new GpuSpecifiedWindowFrameMeta(windowFrame, conf, p, r) ),
    expr[WindowSpecDefinition](
      "Specification of a window function, indicating the partitioning-expression, the row " +
        "ordering, and the width of the window",
      WindowSpecCheck,
      (windowSpec, conf, p, r) => new GpuWindowSpecDefinitionMeta(windowSpec, conf, p, r)),
    expr[CurrentRow.type](
      "Special boundary for a window frame, indicating stopping at the current row",
      ExprChecks.projectOnly(TypeSig.NULL, TypeSig.NULL),
      (currentRow, conf, p, r) => new ExprMeta[CurrentRow.type](currentRow, conf, p, r) {
        override def convertToGpu(): GpuExpression = GpuSpecialFrameBoundary(currentRow)
      }),
    expr[UnboundedPreceding.type](
      "Special boundary for a window frame, indicating all rows preceding the current row",
      ExprChecks.projectOnly(TypeSig.NULL, TypeSig.NULL),
      (unboundedPreceding, conf, p, r) =>
        new ExprMeta[UnboundedPreceding.type](unboundedPreceding, conf, p, r) {
          override def convertToGpu(): GpuExpression = GpuSpecialFrameBoundary(unboundedPreceding)
        }),
    expr[UnboundedFollowing.type](
      "Special boundary for a window frame, indicating all rows preceding the current row",
      ExprChecks.projectOnly(TypeSig.NULL, TypeSig.NULL),
      (unboundedFollowing, conf, p, r) =>
        new ExprMeta[UnboundedFollowing.type](unboundedFollowing, conf, p, r) {
          override def convertToGpu(): GpuExpression = GpuSpecialFrameBoundary(unboundedFollowing)
        }),
    expr[RowNumber](
      "Window function that returns the index for the row within the aggregation window",
      ExprChecks.windowOnly(TypeSig.INT, TypeSig.INT),
      (rowNumber, conf, p, r) => new ExprMeta[RowNumber](rowNumber, conf, p, r) {
        override def convertToGpu(): GpuExpression = GpuRowNumber
      }),
    expr[Rank](
      "Window function that returns the rank value within the aggregation window",
      ExprChecks.windowOnly(TypeSig.INT, TypeSig.INT,
        repeatingParamCheck =
          Some(RepeatingParamCheck("ordering",
            TypeSig.commonCudfTypes + TypeSig.DECIMAL_128_FULL + TypeSig.NULL,
            TypeSig.all))),
      (rank, conf, p, r) => new ExprMeta[Rank](rank, conf, p, r) {
        override def convertToGpu(): GpuExpression = GpuRank(childExprs.map(_.convertToGpu()))
      }),
    expr[DenseRank](
      "Window function that returns the dense rank value within the aggregation window",
      ExprChecks.windowOnly(TypeSig.INT, TypeSig.INT,
        repeatingParamCheck =
          Some(RepeatingParamCheck("ordering",
            TypeSig.commonCudfTypes + TypeSig.DECIMAL_128_FULL + TypeSig.NULL,
            TypeSig.all))),
      (denseRank, conf, p, r) => new ExprMeta[DenseRank](denseRank, conf, p, r) {
        override def convertToGpu(): GpuExpression = GpuDenseRank(childExprs.map(_.convertToGpu()))
      }),
    expr[Lead](
      "Window function that returns N entries ahead of this one",
      ExprChecks.windowOnly(
        (TypeSig.commonCudfTypes + TypeSig.DECIMAL_128_FULL + TypeSig.NULL +
          TypeSig.ARRAY + TypeSig.STRUCT).nested(),
        TypeSig.all,
        Seq(
          ParamCheck("input",
            (TypeSig.commonCudfTypes + TypeSig.DECIMAL_128_FULL +
              TypeSig.NULL + TypeSig.ARRAY + TypeSig.STRUCT).nested(),
            TypeSig.all),
          ParamCheck("offset", TypeSig.INT, TypeSig.INT),
          ParamCheck("default",
            (TypeSig.commonCudfTypes + TypeSig.DECIMAL_128_FULL + TypeSig.NULL +
              TypeSig.ARRAY + TypeSig.STRUCT).nested(),
            TypeSig.all)
        )
      ),
      (lead, conf, p, r) => new OffsetWindowFunctionMeta[Lead](lead, conf, p, r) {
        override def convertToGpu(): GpuExpression =
          GpuLead(input.convertToGpu(), offset.convertToGpu(), default.convertToGpu())
      }),
    expr[Lag](
      "Window function that returns N entries behind this one",
      ExprChecks.windowOnly(
        (TypeSig.commonCudfTypes + TypeSig.DECIMAL_128_FULL + TypeSig.NULL +
          TypeSig.ARRAY + TypeSig.STRUCT).nested(),
        TypeSig.all,
        Seq(
          ParamCheck("input",
            (TypeSig.commonCudfTypes + TypeSig.DECIMAL_128_FULL +
              TypeSig.NULL + TypeSig.ARRAY + TypeSig.STRUCT).nested(),
            TypeSig.all),
          ParamCheck("offset", TypeSig.INT, TypeSig.INT),
          ParamCheck("default",
            (TypeSig.commonCudfTypes + TypeSig.DECIMAL_128_FULL + TypeSig.NULL +
              TypeSig.ARRAY + TypeSig.STRUCT).nested(),
            TypeSig.all)
        )
      ),
      (lag, conf, p, r) => new OffsetWindowFunctionMeta[Lag](lag, conf, p, r) {
        override def convertToGpu(): GpuExpression =
          GpuLag(input.convertToGpu(), offset.convertToGpu(), default.convertToGpu())
      }),
    expr[PreciseTimestampConversion](
      "Expression used internally to convert the TimestampType to Long and back without losing " +
          "precision, i.e. in microseconds. Used in time windowing",
      ExprChecks.unaryProject(
        TypeSig.TIMESTAMP + TypeSig.LONG,
        TypeSig.TIMESTAMP + TypeSig.LONG,
        TypeSig.TIMESTAMP + TypeSig.LONG,
        TypeSig.TIMESTAMP + TypeSig.LONG),
      (a, conf, p, r) => new UnaryExprMeta[PreciseTimestampConversion](a, conf, p, r) {
        override def convertToGpu(child: Expression): GpuExpression =
          GpuPreciseTimestampConversion(child, a.fromType, a.toType)
      }),
    expr[UnaryMinus](
      "Negate a numeric value",
      ExprChecks.unaryProjectAndAstInputMatchesOutput(
        TypeSig.implicitCastsAstTypes,
        TypeSig.gpuNumeric + TypeSig.DECIMAL_128_FULL,
        TypeSig.numericAndInterval),
      (a, conf, p, r) => new UnaryAstExprMeta[UnaryMinus](a, conf, p, r) {
        val ansiEnabled = SQLConf.get.ansiEnabled

        override def tagSelfForAst(): Unit = {
          if (ansiEnabled && GpuAnsi.needBasicOpOverflowCheck(a.dataType)) {
            willNotWorkInAst("AST unary minus does not support ANSI mode.")
          }
        }

        override def convertToGpu(child: Expression): GpuExpression =
          GpuUnaryMinus(child, ansiEnabled)
      }),
    expr[UnaryPositive](
      "A numeric value with a + in front of it",
      ExprChecks.unaryProjectAndAstInputMatchesOutput(
        TypeSig.astTypes,
        TypeSig.gpuNumeric + TypeSig.DECIMAL_128_FULL,
        TypeSig.numericAndInterval),
      (a, conf, p, r) => new UnaryAstExprMeta[UnaryPositive](a, conf, p, r) {
        override def convertToGpu(child: Expression): GpuExpression = GpuUnaryPositive(child)
      }),
    expr[Year](
      "Returns the year from a date or timestamp",
      ExprChecks.unaryProject(TypeSig.INT, TypeSig.INT, TypeSig.DATE, TypeSig.DATE),
      (a, conf, p, r) => new UnaryExprMeta[Year](a, conf, p, r) {
        override def convertToGpu(child: Expression): GpuExpression = GpuYear(child)
      }),
    expr[Month](
      "Returns the month from a date or timestamp",
      ExprChecks.unaryProject(TypeSig.INT, TypeSig.INT, TypeSig.DATE, TypeSig.DATE),
      (a, conf, p, r) => new UnaryExprMeta[Month](a, conf, p, r) {
        override def convertToGpu(child: Expression): GpuExpression = GpuMonth(child)
      }),
    expr[Quarter](
      "Returns the quarter of the year for date, in the range 1 to 4",
      ExprChecks.unaryProject(TypeSig.INT, TypeSig.INT, TypeSig.DATE, TypeSig.DATE),
      (a, conf, p, r) => new UnaryExprMeta[Quarter](a, conf, p, r) {
        override def convertToGpu(child: Expression): GpuExpression = GpuQuarter(child)
      }),
    expr[DayOfMonth](
      "Returns the day of the month from a date or timestamp",
      ExprChecks.unaryProject(TypeSig.INT, TypeSig.INT, TypeSig.DATE, TypeSig.DATE),
      (a, conf, p, r) => new UnaryExprMeta[DayOfMonth](a, conf, p, r) {
        override def convertToGpu(child: Expression): GpuExpression = GpuDayOfMonth(child)
      }),
    expr[DayOfYear](
      "Returns the day of the year from a date or timestamp",
      ExprChecks.unaryProject(TypeSig.INT, TypeSig.INT, TypeSig.DATE, TypeSig.DATE),
      (a, conf, p, r) => new UnaryExprMeta[DayOfYear](a, conf, p, r) {
        override def convertToGpu(child: Expression): GpuExpression = GpuDayOfYear(child)
      }),
    expr[Acos](
      "Inverse cosine",
      ExprChecks.mathUnaryWithAst,
      (a, conf, p, r) => new UnaryAstExprMeta[Acos](a, conf, p, r) {
        override def convertToGpu(child: Expression): GpuExpression = GpuAcos(child)
      }),
    expr[Acosh](
      "Inverse hyperbolic cosine",
      ExprChecks.mathUnaryWithAst,
      (a, conf, p, r) => new UnaryAstExprMeta[Acosh](a, conf, p, r) {
        override def convertToGpu(child: Expression): GpuExpression =
          if (conf.includeImprovedFloat) {
            GpuAcoshImproved(child)
          } else {
            GpuAcoshCompat(child)
          }
      }),
    expr[Asin](
      "Inverse sine",
      ExprChecks.mathUnaryWithAst,
      (a, conf, p, r) => new UnaryAstExprMeta[Asin](a, conf, p, r) {
        override def convertToGpu(child: Expression): GpuExpression = GpuAsin(child)
      }),
    expr[Asinh](
      "Inverse hyperbolic sine",
      ExprChecks.mathUnaryWithAst,
      (a, conf, p, r) => new UnaryAstExprMeta[Asinh](a, conf, p, r) {
        override def convertToGpu(child: Expression): GpuExpression =
          if (conf.includeImprovedFloat) {
            GpuAsinhImproved(child)
          } else {
            GpuAsinhCompat(child)
          }

        override def tagSelfForAst(): Unit = {
          if (!conf.includeImprovedFloat) {
            // AST is not expressive enough yet to implement the conditional expression needed
            // to emulate Spark's behavior
            willNotWorkInAst("asinh is not AST compatible unless " +
                s"${RapidsConf.IMPROVED_FLOAT_OPS.key} is enabled")
          }
        }
      }),
    expr[Sqrt](
      "Square root",
      ExprChecks.mathUnaryWithAst,
      (a, conf, p, r) => new UnaryAstExprMeta[Sqrt](a, conf, p, r) {
        override def convertToGpu(child: Expression): GpuExpression = GpuSqrt(child)
      }),
    expr[Cbrt](
      "Cube root",
      ExprChecks.mathUnaryWithAst,
      (a, conf, p, r) => new UnaryAstExprMeta[Cbrt](a, conf, p, r) {
        override def convertToGpu(child: Expression): GpuExpression = GpuCbrt(child)
      }),
    expr[Floor](
      "Floor of a number",
      ExprChecks.unaryProjectInputMatchesOutput(
        TypeSig.DOUBLE + TypeSig.LONG + TypeSig.DECIMAL_128_FULL,
        TypeSig.DOUBLE + TypeSig.LONG + TypeSig.DECIMAL_128_FULL),
      (a, conf, p, r) => new UnaryExprMeta[Floor](a, conf, p, r) {
        override def tagExprForGpu(): Unit = {
          a.dataType match {
            case dt: DecimalType =>
              val precision = GpuFloorCeil.unboundedOutputPrecision(dt)
              if (precision > DType.DECIMAL128_MAX_PRECISION) {
                willNotWorkOnGpu(s"output precision $precision would require overflow " +
                    s"checks, which are not supported yet")
              }
            case _ => // NOOP
          }
        }

        override def convertToGpu(child: Expression): GpuExpression = GpuFloor(child)
      }),
    expr[Ceil](
      "Ceiling of a number",
      ExprChecks.unaryProjectInputMatchesOutput(
        TypeSig.DOUBLE + TypeSig.LONG + TypeSig.DECIMAL_128_FULL,
        TypeSig.DOUBLE + TypeSig.LONG + TypeSig.DECIMAL_128_FULL),
      (a, conf, p, r) => new UnaryExprMeta[Ceil](a, conf, p, r) {
        override def tagExprForGpu(): Unit = {
          a.dataType match {
            case dt: DecimalType =>
              val precision = GpuFloorCeil.unboundedOutputPrecision(dt)
              if (precision > DType.DECIMAL128_MAX_PRECISION) {
                willNotWorkOnGpu(s"output precision $precision would require overflow " +
                    s"checks, which are not supported yet")
              }
            case _ => // NOOP
          }
        }

        override def convertToGpu(child: Expression): GpuExpression = GpuCeil(child)
      }),
    expr[Not](
      "Boolean not operator",
      ExprChecks.unaryProjectAndAstInputMatchesOutput(
        TypeSig.astTypes, TypeSig.BOOLEAN, TypeSig.BOOLEAN),
      (a, conf, p, r) => new UnaryAstExprMeta[Not](a, conf, p, r) {
        override def convertToGpu(child: Expression): GpuExpression = GpuNot(child)
      }),
    expr[IsNull](
      "Checks if a value is null",
      ExprChecks.unaryProject(TypeSig.BOOLEAN, TypeSig.BOOLEAN,
        (TypeSig.commonCudfTypes + TypeSig.NULL + TypeSig.MAP + TypeSig.ARRAY +
            TypeSig.STRUCT + TypeSig.DECIMAL_128_FULL).nested(),
        TypeSig.all),
      (a, conf, p, r) => new UnaryExprMeta[IsNull](a, conf, p, r) {
        override def convertToGpu(child: Expression): GpuExpression = GpuIsNull(child)
      }),
    expr[IsNotNull](
      "Checks if a value is not null",
      ExprChecks.unaryProject(TypeSig.BOOLEAN, TypeSig.BOOLEAN,
        (TypeSig.commonCudfTypes + TypeSig.NULL + TypeSig.MAP + TypeSig.ARRAY +
            TypeSig.STRUCT + TypeSig.DECIMAL_128_FULL).nested(),
        TypeSig.all),
      (a, conf, p, r) => new UnaryExprMeta[IsNotNull](a, conf, p, r) {
        override def convertToGpu(child: Expression): GpuExpression = GpuIsNotNull(child)
      }),
    expr[IsNaN](
      "Checks if a value is NaN",
      ExprChecks.unaryProject(TypeSig.BOOLEAN, TypeSig.BOOLEAN,
        TypeSig.DOUBLE + TypeSig.FLOAT, TypeSig.DOUBLE + TypeSig.FLOAT),
      (a, conf, p, r) => new UnaryExprMeta[IsNaN](a, conf, p, r) {
        override def convertToGpu(child: Expression): GpuExpression = GpuIsNan(child)
      }),
    expr[Rint](
      "Rounds up a double value to the nearest double equal to an integer",
      ExprChecks.mathUnaryWithAst,
      (a, conf, p, r) => new UnaryAstExprMeta[Rint](a, conf, p, r) {
        override def convertToGpu(child: Expression): GpuExpression = GpuRint(child)
      }),
    expr[BitwiseNot](
      "Returns the bitwise NOT of the operands",
      ExprChecks.unaryProjectAndAstInputMatchesOutput(
        TypeSig.implicitCastsAstTypes, TypeSig.integral, TypeSig.integral),
      (a, conf, p, r) => new UnaryAstExprMeta[BitwiseNot](a, conf, p, r) {
        override def convertToGpu(child: Expression): GpuExpression = GpuBitwiseNot(child)
      }),
    expr[AtLeastNNonNulls](
      "Checks if number of non null/Nan values is greater than a given value",
      ExprChecks.projectOnly(TypeSig.BOOLEAN, TypeSig.BOOLEAN,
        repeatingParamCheck = Some(RepeatingParamCheck("input",
          (TypeSig.commonCudfTypes + TypeSig.NULL + TypeSig.DECIMAL_128_FULL + TypeSig.MAP +
              TypeSig.ARRAY + TypeSig.STRUCT).nested(),
          TypeSig.all))),
      (a, conf, p, r) => new ExprMeta[AtLeastNNonNulls](a, conf, p, r) {
        def convertToGpu(): GpuExpression =
          GpuAtLeastNNonNulls(a.n, childExprs.map(_.convertToGpu()))
      }),
    expr[DateAdd](
      "Returns the date that is num_days after start_date",
      ExprChecks.binaryProject(TypeSig.DATE, TypeSig.DATE,
        ("startDate", TypeSig.DATE, TypeSig.DATE),
        ("days",
            TypeSig.INT + TypeSig.SHORT + TypeSig.BYTE,
            TypeSig.INT + TypeSig.SHORT + TypeSig.BYTE)),
      (a, conf, p, r) => new BinaryExprMeta[DateAdd](a, conf, p, r) {
        override def convertToGpu(lhs: Expression, rhs: Expression): GpuExpression =
          GpuDateAdd(lhs, rhs)
      }),
    expr[DateSub](
      "Returns the date that is num_days before start_date",
      ExprChecks.binaryProject(TypeSig.DATE, TypeSig.DATE,
        ("startDate", TypeSig.DATE, TypeSig.DATE),
        ("days",
            TypeSig.INT + TypeSig.SHORT + TypeSig.BYTE,
            TypeSig.INT + TypeSig.SHORT + TypeSig.BYTE)),
      (a, conf, p, r) => new BinaryExprMeta[DateSub](a, conf, p, r) {
        override def convertToGpu(lhs: Expression, rhs: Expression): GpuExpression =
          GpuDateSub(lhs, rhs)
      }),
    expr[NaNvl](
      "Evaluates to `left` iff left is not NaN, `right` otherwise",
      ExprChecks.binaryProject(TypeSig.fp, TypeSig.fp,
        ("lhs", TypeSig.fp, TypeSig.fp),
        ("rhs", TypeSig.fp, TypeSig.fp)),
      (a, conf, p, r) => new BinaryExprMeta[NaNvl](a, conf, p, r) {
        override def convertToGpu(lhs: Expression, rhs: Expression): GpuExpression =
          GpuNaNvl(lhs, rhs)
      }),
    expr[ShiftLeft](
      "Bitwise shift left (<<)",
      ExprChecks.binaryProject(TypeSig.INT + TypeSig.LONG, TypeSig.INT + TypeSig.LONG,
        ("value", TypeSig.INT + TypeSig.LONG, TypeSig.INT + TypeSig.LONG),
        ("amount", TypeSig.INT, TypeSig.INT)),
      (a, conf, p, r) => new BinaryExprMeta[ShiftLeft](a, conf, p, r) {
        override def convertToGpu(lhs: Expression, rhs: Expression): GpuExpression =
          GpuShiftLeft(lhs, rhs)
      }),
    expr[ShiftRight](
      "Bitwise shift right (>>)",
      ExprChecks.binaryProject(TypeSig.INT + TypeSig.LONG, TypeSig.INT + TypeSig.LONG,
        ("value", TypeSig.INT + TypeSig.LONG, TypeSig.INT + TypeSig.LONG),
        ("amount", TypeSig.INT, TypeSig.INT)),
      (a, conf, p, r) => new BinaryExprMeta[ShiftRight](a, conf, p, r) {
        override def convertToGpu(lhs: Expression, rhs: Expression): GpuExpression =
          GpuShiftRight(lhs, rhs)
      }),
    expr[ShiftRightUnsigned](
      "Bitwise unsigned shift right (>>>)",
      ExprChecks.binaryProject(TypeSig.INT + TypeSig.LONG, TypeSig.INT + TypeSig.LONG,
        ("value", TypeSig.INT + TypeSig.LONG, TypeSig.INT + TypeSig.LONG),
        ("amount", TypeSig.INT, TypeSig.INT)),
      (a, conf, p, r) => new BinaryExprMeta[ShiftRightUnsigned](a, conf, p, r) {
        override def convertToGpu(lhs: Expression, rhs: Expression): GpuExpression =
          GpuShiftRightUnsigned(lhs, rhs)
      }),
    expr[BitwiseAnd](
      "Returns the bitwise AND of the operands",
      ExprChecks.binaryProjectAndAst(
        TypeSig.implicitCastsAstTypes, TypeSig.integral, TypeSig.integral,
        ("lhs", TypeSig.integral, TypeSig.integral),
        ("rhs", TypeSig.integral, TypeSig.integral)),
      (a, conf, p, r) => new BinaryAstExprMeta[BitwiseAnd](a, conf, p, r) {
        override def convertToGpu(lhs: Expression, rhs: Expression): GpuExpression =
          GpuBitwiseAnd(lhs, rhs)
      }),
    expr[BitwiseOr](
      "Returns the bitwise OR of the operands",
      ExprChecks.binaryProjectAndAst(
        TypeSig.implicitCastsAstTypes, TypeSig.integral, TypeSig.integral,
        ("lhs", TypeSig.integral, TypeSig.integral),
        ("rhs", TypeSig.integral, TypeSig.integral)),
      (a, conf, p, r) => new BinaryAstExprMeta[BitwiseOr](a, conf, p, r) {
        override def convertToGpu(lhs: Expression, rhs: Expression): GpuExpression =
          GpuBitwiseOr(lhs, rhs)
      }),
    expr[BitwiseXor](
      "Returns the bitwise XOR of the operands",
      ExprChecks.binaryProjectAndAst(
        TypeSig.implicitCastsAstTypes, TypeSig.integral, TypeSig.integral,
        ("lhs", TypeSig.integral, TypeSig.integral),
        ("rhs", TypeSig.integral, TypeSig.integral)),
      (a, conf, p, r) => new BinaryAstExprMeta[BitwiseXor](a, conf, p, r) {
        override def convertToGpu(lhs: Expression, rhs: Expression): GpuExpression =
          GpuBitwiseXor(lhs, rhs)
      }),
    expr[Coalesce] (
      "Returns the first non-null argument if exists. Otherwise, null",
      ExprChecks.projectOnly(
        (_gpuCommonTypes + TypeSig.DECIMAL_128_FULL + TypeSig.ARRAY + TypeSig.STRUCT).nested(),
        TypeSig.all,
        repeatingParamCheck = Some(RepeatingParamCheck("param",
          (_gpuCommonTypes + TypeSig.DECIMAL_128_FULL + TypeSig.ARRAY + TypeSig.STRUCT).nested(),
          TypeSig.all))),
      (a, conf, p, r) => new ExprMeta[Coalesce](a, conf, p, r) {
        override def convertToGpu(): GpuExpression = GpuCoalesce(childExprs.map(_.convertToGpu()))
      }),
    expr[Least] (
      "Returns the least value of all parameters, skipping null values",
      ExprChecks.projectOnly(
        TypeSig.commonCudfTypes + TypeSig.NULL + TypeSig.DECIMAL_128_FULL, TypeSig.orderable,
        repeatingParamCheck = Some(RepeatingParamCheck("param",
          TypeSig.commonCudfTypes + TypeSig.NULL + TypeSig.DECIMAL_128_FULL,
          TypeSig.orderable))),
      (a, conf, p, r) => new ExprMeta[Least](a, conf, p, r) {
        override def convertToGpu(): GpuExpression = GpuLeast(childExprs.map(_.convertToGpu()))
      }),
    expr[Greatest] (
      "Returns the greatest value of all parameters, skipping null values",
      ExprChecks.projectOnly(
        TypeSig.commonCudfTypes + TypeSig.NULL + TypeSig.DECIMAL_128_FULL, TypeSig.orderable,
        repeatingParamCheck = Some(RepeatingParamCheck("param",
          TypeSig.commonCudfTypes + TypeSig.NULL + TypeSig.DECIMAL_128_FULL,
          TypeSig.orderable))),
      (a, conf, p, r) => new ExprMeta[Greatest](a, conf, p, r) {
        override def convertToGpu(): GpuExpression = GpuGreatest(childExprs.map(_.convertToGpu()))
      }),
    expr[Atan](
      "Inverse tangent",
      ExprChecks.mathUnaryWithAst,
      (a, conf, p, r) => new UnaryAstExprMeta[Atan](a, conf, p, r) {
        override def convertToGpu(child: Expression): GpuExpression = GpuAtan(child)
      }),
    expr[Atanh](
      "Inverse hyperbolic tangent",
      ExprChecks.mathUnaryWithAst,
      (a, conf, p, r) => new UnaryAstExprMeta[Atanh](a, conf, p, r) {
        override def convertToGpu(child: Expression): GpuExpression = GpuAtanh(child)
      }),
    expr[Cos](
      "Cosine",
      ExprChecks.mathUnaryWithAst,
      (a, conf, p, r) => new UnaryAstExprMeta[Cos](a, conf, p, r) {
        override def convertToGpu(child: Expression): GpuExpression = GpuCos(child)
      }),
    expr[Exp](
      "Euler's number e raised to a power",
      ExprChecks.mathUnaryWithAst,
      (a, conf, p, r) => new UnaryAstExprMeta[Exp](a, conf, p, r) {
        override def convertToGpu(child: Expression): GpuExpression = GpuExp(child)
      }),
    expr[Expm1](
      "Euler's number e raised to a power minus 1",
      ExprChecks.mathUnaryWithAst,
      (a, conf, p, r) => new UnaryAstExprMeta[Expm1](a, conf, p, r) {
        override def convertToGpu(child: Expression): GpuExpression = GpuExpm1(child)
      }),
    expr[InitCap](
      "Returns str with the first letter of each word in uppercase. " +
      "All other letters are in lowercase",
      ExprChecks.unaryProjectInputMatchesOutput(TypeSig.STRING, TypeSig.STRING),
      (a, conf, p, r) => new UnaryExprMeta[InitCap](a, conf, p, r) {
        override def convertToGpu(child: Expression): GpuExpression = GpuInitCap(child)
      }).incompat(CASE_MODIFICATION_INCOMPAT),
    expr[Log](
      "Natural log",
      ExprChecks.mathUnary,
      (a, conf, p, r) => new UnaryExprMeta[Log](a, conf, p, r) {
        override def convertToGpu(child: Expression): GpuExpression = GpuLog(child)
      }),
    expr[Log1p](
      "Natural log 1 + expr",
      ExprChecks.mathUnary,
      (a, conf, p, r) => new UnaryExprMeta[Log1p](a, conf, p, r) {
        override def convertToGpu(child: Expression): GpuExpression = {
          // No need for overflow checking on the GpuAdd in Double as Double handles overflow
          // the same in all modes.
          GpuLog(GpuAdd(child, GpuLiteral(1d, DataTypes.DoubleType), false))
        }
      }),
    expr[Log2](
      "Log base 2",
      ExprChecks.mathUnary,
      (a, conf, p, r) => new UnaryExprMeta[Log2](a, conf, p, r) {
        override def convertToGpu(child: Expression): GpuExpression =
          GpuLogarithm(child, GpuLiteral(2d, DataTypes.DoubleType))
      }),
    expr[Log10](
      "Log base 10",
      ExprChecks.mathUnary,
      (a, conf, p, r) => new UnaryExprMeta[Log10](a, conf, p, r) {
        override def convertToGpu(child: Expression): GpuExpression =
          GpuLogarithm(child, GpuLiteral(10d, DataTypes.DoubleType))
      }),
    expr[Logarithm](
      "Log variable base",
      ExprChecks.binaryProject(TypeSig.DOUBLE, TypeSig.DOUBLE,
        ("value", TypeSig.DOUBLE, TypeSig.DOUBLE),
        ("base", TypeSig.DOUBLE, TypeSig.DOUBLE)),
      (a, conf, p, r) => new BinaryExprMeta[Logarithm](a, conf, p, r) {
        override def convertToGpu(lhs: Expression, rhs: Expression): GpuExpression =
          // the order of the parameters is transposed intentionally
          GpuLogarithm(rhs, lhs)
      }),
    expr[Sin](
      "Sine",
      ExprChecks.mathUnaryWithAst,
      (a, conf, p, r) => new UnaryAstExprMeta[Sin](a, conf, p, r) {
        override def convertToGpu(child: Expression): GpuExpression = GpuSin(child)
      }),
    expr[Sinh](
      "Hyperbolic sine",
      ExprChecks.mathUnaryWithAst,
      (a, conf, p, r) => new UnaryAstExprMeta[Sinh](a, conf, p, r) {
        override def convertToGpu(child: Expression): GpuExpression = GpuSinh(child)
      }),
    expr[Cosh](
      "Hyperbolic cosine",
      ExprChecks.mathUnaryWithAst,
      (a, conf, p, r) => new UnaryAstExprMeta[Cosh](a, conf, p, r) {
        override def convertToGpu(child: Expression): GpuExpression = GpuCosh(child)
      }),
    expr[Cot](
      "Cotangent",
      ExprChecks.mathUnaryWithAst,
      (a, conf, p, r) => new UnaryAstExprMeta[Cot](a, conf, p, r) {
        override def convertToGpu(child: Expression): GpuExpression = GpuCot(child)
      }),
    expr[Tanh](
      "Hyperbolic tangent",
      ExprChecks.mathUnaryWithAst,
      (a, conf, p, r) => new UnaryAstExprMeta[Tanh](a, conf, p, r) {
        override def convertToGpu(child: Expression): GpuExpression = GpuTanh(child)
      }),
    expr[Tan](
      "Tangent",
      ExprChecks.mathUnaryWithAst,
      (a, conf, p, r) => new UnaryAstExprMeta[Tan](a, conf, p, r) {
        override def convertToGpu(child: Expression): GpuExpression = GpuTan(child)
      }),
    expr[NormalizeNaNAndZero](
      "Normalize NaN and zero",
      ExprChecks.unaryProjectInputMatchesOutput(
        TypeSig.DOUBLE + TypeSig.FLOAT,
        TypeSig.DOUBLE + TypeSig.FLOAT),
      (a, conf, p, r) => new UnaryExprMeta[NormalizeNaNAndZero](a, conf, p, r) {
        override def convertToGpu(child: Expression): GpuExpression =
          GpuNormalizeNaNAndZero(child)
      }),
    expr[KnownFloatingPointNormalized](
      "Tag to prevent redundant normalization",
      ExprChecks.unaryProjectInputMatchesOutput(
        TypeSig.DOUBLE + TypeSig.FLOAT,
        TypeSig.DOUBLE + TypeSig.FLOAT),
      (a, conf, p, r) => new UnaryExprMeta[KnownFloatingPointNormalized](a, conf, p, r) {
        override def convertToGpu(child: Expression): GpuExpression =
          GpuKnownFloatingPointNormalized(child)
      }),
    expr[KnownNotNull](
      "Tag an expression as known to not be null",
      ExprChecks.unaryProjectInputMatchesOutput(
        (TypeSig.commonCudfTypes + TypeSig.DECIMAL_128_FULL + TypeSig.BINARY + TypeSig.CALENDAR +
          TypeSig.ARRAY + TypeSig.MAP + TypeSig.STRUCT).nested(), TypeSig.all),
      (k, conf, p, r) => new UnaryExprMeta[KnownNotNull](k, conf, p, r) {
        override def convertToGpu(child: Expression): GpuExpression =
          GpuKnownNotNull(child)
      }),
    expr[DateDiff](
      "Returns the number of days from startDate to endDate",
      ExprChecks.binaryProject(TypeSig.INT, TypeSig.INT,
        ("lhs", TypeSig.DATE, TypeSig.DATE),
        ("rhs", TypeSig.DATE, TypeSig.DATE)),
      (a, conf, p, r) => new BinaryExprMeta[DateDiff](a, conf, p, r) {
        override def convertToGpu(lhs: Expression, rhs: Expression): GpuExpression = {
          GpuDateDiff(lhs, rhs)
        }
    }),
    expr[TimeAdd](
      "Adds interval to timestamp",
      ExprChecks.binaryProject(TypeSig.TIMESTAMP, TypeSig.TIMESTAMP,
        ("start", TypeSig.TIMESTAMP, TypeSig.TIMESTAMP),
        ("interval", TypeSig.lit(TypeEnum.CALENDAR)
          .withPsNote(TypeEnum.CALENDAR, "month intervals are not supported"),
          TypeSig.CALENDAR)),
      (timeAdd, conf, p, r) => new BinaryExprMeta[TimeAdd](timeAdd, conf, p, r) {
        override def tagExprForGpu(): Unit = {
          GpuOverrides.extractLit(timeAdd.interval).foreach { lit =>
            val intvl = lit.value.asInstanceOf[CalendarInterval]
            if (intvl.months != 0) {
              willNotWorkOnGpu("interval months isn't supported")
            }
          }
          checkTimeZoneId(timeAdd.timeZoneId)
        }

        override def convertToGpu(lhs: Expression, rhs: Expression): GpuExpression =
          GpuTimeAdd(lhs, rhs)
    }),
    expr[DateAddInterval](
      "Adds interval to date",
      ExprChecks.binaryProject(TypeSig.DATE, TypeSig.DATE,
        ("start", TypeSig.DATE, TypeSig.DATE),
        ("interval", TypeSig.lit(TypeEnum.CALENDAR)
          .withPsNote(TypeEnum.CALENDAR, "month intervals are not supported"),
          TypeSig.CALENDAR)),
      (dateAddInterval, conf, p, r) =>
        new BinaryExprMeta[DateAddInterval](dateAddInterval, conf, p, r) {
          override def tagExprForGpu(): Unit = {
            GpuOverrides.extractLit(dateAddInterval.interval).foreach { lit =>
              val intvl = lit.value.asInstanceOf[CalendarInterval]
              if (intvl.months != 0) {
                willNotWorkOnGpu("interval months isn't supported")
              }
            }
            checkTimeZoneId(dateAddInterval.timeZoneId)
          }

          override def convertToGpu(lhs: Expression, rhs: Expression): GpuExpression =
            GpuDateAddInterval(lhs, rhs)
        }),
    expr[DateFormatClass](
      "Converts timestamp to a value of string in the format specified by the date format",
      ExprChecks.binaryProject(TypeSig.STRING, TypeSig.STRING,
        ("timestamp", TypeSig.TIMESTAMP, TypeSig.TIMESTAMP),
        ("strfmt", TypeSig.lit(TypeEnum.STRING)
            .withPsNote(TypeEnum.STRING, "A limited number of formats are supported"),
            TypeSig.STRING)),
      (a, conf, p, r) => new UnixTimeExprMeta[DateFormatClass](a, conf, p, r) {
        override def shouldFallbackOnAnsiTimestamp: Boolean = false

        override def convertToGpu(lhs: Expression, rhs: Expression): GpuExpression =
          GpuDateFormatClass(lhs, rhs, strfFormat)
      }
    ),
    expr[ToUnixTimestamp](
      "Returns the UNIX timestamp of the given time",
      ExprChecks.binaryProject(TypeSig.LONG, TypeSig.LONG,
        ("timeExp",
            TypeSig.STRING + TypeSig.DATE + TypeSig.TIMESTAMP,
            TypeSig.STRING + TypeSig.DATE + TypeSig.TIMESTAMP),
        ("format", TypeSig.lit(TypeEnum.STRING)
            .withPsNote(TypeEnum.STRING, "A limited number of formats are supported"),
            TypeSig.STRING)),
      (a, conf, p, r) => new UnixTimeExprMeta[ToUnixTimestamp](a, conf, p, r) {
        override def shouldFallbackOnAnsiTimestamp: Boolean =
          ShimLoader.getSparkShims.shouldFallbackOnAnsiTimestamp

        override def convertToGpu(lhs: Expression, rhs: Expression): GpuExpression = {
          if (conf.isImprovedTimestampOpsEnabled) {
            // passing the already converted strf string for a little optimization
            GpuToUnixTimestampImproved(lhs, rhs, sparkFormat, strfFormat)
          } else {
            GpuToUnixTimestamp(lhs, rhs, sparkFormat, strfFormat)
          }
        }
      }),
    expr[UnixTimestamp](
      "Returns the UNIX timestamp of current or specified time",
      ExprChecks.binaryProject(TypeSig.LONG, TypeSig.LONG,
        ("timeExp",
            TypeSig.STRING + TypeSig.DATE + TypeSig.TIMESTAMP,
            TypeSig.STRING + TypeSig.DATE + TypeSig.TIMESTAMP),
        ("format", TypeSig.lit(TypeEnum.STRING)
            .withPsNote(TypeEnum.STRING, "A limited number of formats are supported"),
            TypeSig.STRING)),
      (a, conf, p, r) => new UnixTimeExprMeta[UnixTimestamp](a, conf, p, r) {
        override def shouldFallbackOnAnsiTimestamp: Boolean =
          ShimLoader.getSparkShims.shouldFallbackOnAnsiTimestamp

        override def convertToGpu(lhs: Expression, rhs: Expression): GpuExpression = {
          if (conf.isImprovedTimestampOpsEnabled) {
            // passing the already converted strf string for a little optimization
            GpuUnixTimestampImproved(lhs, rhs, sparkFormat, strfFormat)
          } else {
            GpuUnixTimestamp(lhs, rhs, sparkFormat, strfFormat)
          }
        }
      }),
    expr[Hour](
      "Returns the hour component of the string/timestamp",
      ExprChecks.unaryProject(TypeSig.INT, TypeSig.INT,
        TypeSig.TIMESTAMP, TypeSig.TIMESTAMP),
      (hour, conf, p, r) => new UnaryExprMeta[Hour](hour, conf, p, r) {
        override def tagExprForGpu(): Unit = {
          checkTimeZoneId(hour.timeZoneId)
        }

        override def convertToGpu(expr: Expression): GpuExpression = GpuHour(expr)
      }),
    expr[Minute](
      "Returns the minute component of the string/timestamp",
      ExprChecks.unaryProject(TypeSig.INT, TypeSig.INT,
        TypeSig.TIMESTAMP, TypeSig.TIMESTAMP),
      (minute, conf, p, r) => new UnaryExprMeta[Minute](minute, conf, p, r) {
        override def tagExprForGpu(): Unit = {
         checkTimeZoneId(minute.timeZoneId)
        }

        override def convertToGpu(expr: Expression): GpuExpression =
          GpuMinute(expr)
      }),
    expr[Second](
      "Returns the second component of the string/timestamp",
      ExprChecks.unaryProject(TypeSig.INT, TypeSig.INT,
        TypeSig.TIMESTAMP, TypeSig.TIMESTAMP),
      (second, conf, p, r) => new UnaryExprMeta[Second](second, conf, p, r) {
        override def tagExprForGpu(): Unit = {
          checkTimeZoneId(second.timeZoneId)
        }

        override def convertToGpu(expr: Expression): GpuExpression =
          GpuSecond(expr)
      }),
    expr[WeekDay](
      "Returns the day of the week (0 = Monday...6=Sunday)",
      ExprChecks.unaryProject(TypeSig.INT, TypeSig.INT,
        TypeSig.DATE, TypeSig.DATE),
      (a, conf, p, r) => new UnaryExprMeta[WeekDay](a, conf, p, r) {
        override def convertToGpu(expr: Expression): GpuExpression =
          GpuWeekDay(expr)
      }),
    expr[DayOfWeek](
      "Returns the day of the week (1 = Sunday...7=Saturday)",
      ExprChecks.unaryProject(TypeSig.INT, TypeSig.INT,
        TypeSig.DATE, TypeSig.DATE),
      (a, conf, p, r) => new UnaryExprMeta[DayOfWeek](a, conf, p, r) {
        override def convertToGpu(expr: Expression): GpuExpression =
          GpuDayOfWeek(expr)
      }),
    expr[LastDay](
      "Returns the last day of the month which the date belongs to",
      ExprChecks.unaryProjectInputMatchesOutput(TypeSig.DATE, TypeSig.DATE),
      (a, conf, p, r) => new UnaryExprMeta[LastDay](a, conf, p, r) {
        override def convertToGpu(expr: Expression): GpuExpression =
          GpuLastDay(expr)
      }),
    expr[FromUnixTime](
      "Get the string from a unix timestamp",
      ExprChecks.binaryProject(TypeSig.STRING, TypeSig.STRING,
        ("sec", TypeSig.LONG, TypeSig.LONG),
        ("format", TypeSig.lit(TypeEnum.STRING)
            .withPsNote(TypeEnum.STRING, "Only a limited number of formats are supported"),
            TypeSig.STRING)),
      (a, conf, p, r) => new UnixTimeExprMeta[FromUnixTime](a, conf, p, r) {
        override def shouldFallbackOnAnsiTimestamp: Boolean = false

        override def convertToGpu(lhs: Expression, rhs: Expression): GpuExpression =
          // passing the already converted strf string for a little optimization
          GpuFromUnixTime(lhs, rhs, strfFormat)
      }),
    expr[Pmod](
      "Pmod",
      ExprChecks.binaryProject(TypeSig.integral + TypeSig.fp, TypeSig.numeric,
        ("lhs", TypeSig.integral + TypeSig.fp, TypeSig.numeric),
        ("rhs", TypeSig.integral + TypeSig.fp, TypeSig.numeric)),
      (a, conf, p, r) => new BinaryExprMeta[Pmod](a, conf, p, r) {
        override def convertToGpu(lhs: Expression, rhs: Expression): GpuExpression =
          GpuPmod(lhs, rhs)
      }),
    expr[Add](
      "Addition",
      ExprChecks.binaryProjectAndAst(
        TypeSig.implicitCastsAstTypes,
        TypeSig.gpuNumeric + TypeSig.DECIMAL_128_FULL, TypeSig.numericAndInterval,
        ("lhs", TypeSig.gpuNumeric + TypeSig.DECIMAL_128_FULL,
            TypeSig.numericAndInterval),
        ("rhs", TypeSig.gpuNumeric + TypeSig.DECIMAL_128_FULL,
            TypeSig.numericAndInterval)),
      (a, conf, p, r) => new BinaryAstExprMeta[Add](a, conf, p, r) {
        private val ansiEnabled = SQLConf.get.ansiEnabled

        override def tagSelfForAst(): Unit = {
          if (ansiEnabled && GpuAnsi.needBasicOpOverflowCheck(a.dataType)) {
            willNotWorkInAst("AST Addition does not support ANSI mode.")
          }
        }

        override def convertToGpu(lhs: Expression, rhs: Expression): GpuExpression =
          GpuAdd(lhs, rhs, failOnError = ansiEnabled)
      }),
    expr[Subtract](
      "Subtraction",
      ExprChecks.binaryProjectAndAst(
        TypeSig.implicitCastsAstTypes,
        TypeSig.gpuNumeric + TypeSig.DECIMAL_128_FULL, TypeSig.numericAndInterval,
        ("lhs", TypeSig.gpuNumeric + TypeSig.DECIMAL_128_FULL,
            TypeSig.numericAndInterval),
        ("rhs", TypeSig.gpuNumeric + TypeSig.DECIMAL_128_FULL,
            TypeSig.numericAndInterval)),
      (a, conf, p, r) => new BinaryAstExprMeta[Subtract](a, conf, p, r) {
        private val ansiEnabled = SQLConf.get.ansiEnabled

        override def tagSelfForAst(): Unit = {
          if (ansiEnabled && GpuAnsi.needBasicOpOverflowCheck(a.dataType)) {
            willNotWorkInAst("AST Subtraction does not support ANSI mode.")
          }
        }

        override def convertToGpu(lhs: Expression, rhs: Expression): GpuExpression =
          GpuSubtract(lhs, rhs, ansiEnabled)
      }),
    expr[Multiply](
      "Multiplication",
      ExprChecks.binaryProjectAndAst(
        TypeSig.implicitCastsAstTypes,
        TypeSig.gpuNumeric + TypeSig.DECIMAL_128_FULL + TypeSig.psNote(TypeEnum.DECIMAL,
          "Because of Spark's inner workings the full range of decimal precision " +
              "(even for 128-bit values) is not supported."),
        TypeSig.numeric,
        ("lhs", TypeSig.gpuNumeric + TypeSig.DECIMAL_128_FULL, TypeSig.numeric),
        ("rhs", TypeSig.gpuNumeric + TypeSig.DECIMAL_128_FULL, TypeSig.numeric)),
      (a, conf, p, r) => new BinaryAstExprMeta[Multiply](a, conf, p, r) {
        override def tagExprForGpu(): Unit = {
          if (SQLConf.get.ansiEnabled && GpuAnsi.needBasicOpOverflowCheck(a.dataType)) {
            willNotWorkOnGpu("GPU Multiplication does not support ANSI mode")
          }
        }

        override def convertToGpu(lhs: Expression, rhs: Expression): GpuExpression = {
          a.dataType match {
            case _: DecimalType => throw new IllegalStateException(
              "Decimal Multiply should be converted in CheckOverflow")
            case _ =>
              GpuMultiply(lhs, rhs)
          }
        }
      }),
    expr[And](
      "Logical AND",
      ExprChecks.binaryProjectAndAst(TypeSig.BOOLEAN, TypeSig.BOOLEAN, TypeSig.BOOLEAN,
        ("lhs", TypeSig.BOOLEAN, TypeSig.BOOLEAN),
        ("rhs", TypeSig.BOOLEAN, TypeSig.BOOLEAN)),
      (a, conf, p, r) => new BinaryExprMeta[And](a, conf, p, r) {
        override def convertToGpu(lhs: Expression, rhs: Expression): GpuExpression =
          GpuAnd(lhs, rhs)
      }),
    expr[Or](
      "Logical OR",
      ExprChecks.binaryProjectAndAst(TypeSig.BOOLEAN, TypeSig.BOOLEAN, TypeSig.BOOLEAN,
        ("lhs", TypeSig.BOOLEAN, TypeSig.BOOLEAN),
        ("rhs", TypeSig.BOOLEAN, TypeSig.BOOLEAN)),
      (a, conf, p, r) => new BinaryExprMeta[Or](a, conf, p, r) {
        override def convertToGpu(lhs: Expression, rhs: Expression): GpuExpression =
          GpuOr(lhs, rhs)
      }),
    expr[EqualNullSafe](
      "Check if the values are equal including nulls <=>",
      ExprChecks.binaryProject(
        TypeSig.BOOLEAN, TypeSig.BOOLEAN,
        ("lhs", TypeSig.commonCudfTypes + TypeSig.NULL + TypeSig.DECIMAL_128_FULL,
            TypeSig.comparable),
        ("rhs", TypeSig.commonCudfTypes + TypeSig.NULL + TypeSig.DECIMAL_128_FULL,
            TypeSig.comparable)),
      (a, conf, p, r) => new BinaryExprMeta[EqualNullSafe](a, conf, p, r) {
        override def convertToGpu(lhs: Expression, rhs: Expression): GpuExpression =
          GpuEqualNullSafe(lhs, rhs)
      }),
    expr[EqualTo](
      "Check if the values are equal",
      ExprChecks.binaryProjectAndAst(
        TypeSig.comparisonAstTypes,
        TypeSig.BOOLEAN, TypeSig.BOOLEAN,
        ("lhs", TypeSig.commonCudfTypes + TypeSig.NULL + TypeSig.DECIMAL_128_FULL,
            TypeSig.comparable),
        ("rhs", TypeSig.commonCudfTypes + TypeSig.NULL + TypeSig.DECIMAL_128_FULL,
            TypeSig.comparable)),
      (a, conf, p, r) => new BinaryAstExprMeta[EqualTo](a, conf, p, r) {
        override def convertToGpu(lhs: Expression, rhs: Expression): GpuExpression =
          GpuEqualTo(lhs, rhs)
      }),
    expr[GreaterThan](
      "> operator",
      ExprChecks.binaryProjectAndAst(
        TypeSig.comparisonAstTypes,
        TypeSig.BOOLEAN, TypeSig.BOOLEAN,
        ("lhs", TypeSig.commonCudfTypes + TypeSig.NULL + TypeSig.DECIMAL_128_FULL,
            TypeSig.orderable),
        ("rhs", TypeSig.commonCudfTypes + TypeSig.NULL + TypeSig.DECIMAL_128_FULL,
            TypeSig.orderable)),
      (a, conf, p, r) => new BinaryAstExprMeta[GreaterThan](a, conf, p, r) {
        override def convertToGpu(lhs: Expression, rhs: Expression): GpuExpression =
          GpuGreaterThan(lhs, rhs)
      }),
    expr[GreaterThanOrEqual](
      ">= operator",
      ExprChecks.binaryProjectAndAst(
        TypeSig.comparisonAstTypes,
        TypeSig.BOOLEAN, TypeSig.BOOLEAN,
        ("lhs", TypeSig.commonCudfTypes + TypeSig.NULL + TypeSig.DECIMAL_128_FULL,
            TypeSig.orderable),
        ("rhs", TypeSig.commonCudfTypes + TypeSig.NULL + TypeSig.DECIMAL_128_FULL,
            TypeSig.orderable)),
      (a, conf, p, r) => new BinaryAstExprMeta[GreaterThanOrEqual](a, conf, p, r) {
        override def convertToGpu(lhs: Expression, rhs: Expression): GpuExpression =
          GpuGreaterThanOrEqual(lhs, rhs)
      }),
    expr[In](
      "IN operator",
      ExprChecks.projectOnly(TypeSig.BOOLEAN, TypeSig.BOOLEAN,
        Seq(ParamCheck("value", TypeSig.commonCudfTypes + TypeSig.NULL + TypeSig.DECIMAL_128_FULL,
          TypeSig.comparable)),
        Some(RepeatingParamCheck("list",
          (TypeSig.commonCudfTypes + TypeSig.DECIMAL_128_FULL).withAllLit(),
          TypeSig.comparable))),
      (in, conf, p, r) => new ExprMeta[In](in, conf, p, r) {
        override def tagExprForGpu(): Unit = {
          val unaliased = in.list.map(extractLit)
          val hasNullLiteral = unaliased.exists {
            case Some(l) => l.value == null
            case _ => false
          }
          if (hasNullLiteral) {
            willNotWorkOnGpu("nulls are not supported")
          }
        }
        override def convertToGpu(): GpuExpression =
          GpuInSet(childExprs.head.convertToGpu(), in.list.asInstanceOf[Seq[Literal]].map(_.value))
      }),
    expr[InSet](
      "INSET operator",
      ExprChecks.unaryProject(TypeSig.BOOLEAN, TypeSig.BOOLEAN,
        TypeSig.commonCudfTypes + TypeSig.NULL + TypeSig.DECIMAL_128_FULL, TypeSig.comparable),
      (in, conf, p, r) => new ExprMeta[InSet](in, conf, p, r) {
        override def tagExprForGpu(): Unit = {
          if (in.hset.contains(null)) {
            willNotWorkOnGpu("nulls are not supported")
          }
        }
        override def convertToGpu(): GpuExpression =
          GpuInSet(childExprs.head.convertToGpu(), in.hset.toSeq)
      }),
    expr[LessThan](
      "< operator",
      ExprChecks.binaryProjectAndAst(
        TypeSig.comparisonAstTypes,
        TypeSig.BOOLEAN, TypeSig.BOOLEAN,
        ("lhs", TypeSig.commonCudfTypes + TypeSig.NULL + TypeSig.DECIMAL_128_FULL,
            TypeSig.orderable),
        ("rhs", TypeSig.commonCudfTypes + TypeSig.NULL + TypeSig.DECIMAL_128_FULL,
            TypeSig.orderable)),
      (a, conf, p, r) => new BinaryAstExprMeta[LessThan](a, conf, p, r) {
        override def convertToGpu(lhs: Expression, rhs: Expression): GpuExpression =
          GpuLessThan(lhs, rhs)
      }),
    expr[LessThanOrEqual](
      "<= operator",
      ExprChecks.binaryProjectAndAst(
        TypeSig.comparisonAstTypes,
        TypeSig.BOOLEAN, TypeSig.BOOLEAN,
        ("lhs", TypeSig.commonCudfTypes + TypeSig.NULL + TypeSig.DECIMAL_128_FULL,
            TypeSig.orderable),
        ("rhs", TypeSig.commonCudfTypes + TypeSig.NULL + TypeSig.DECIMAL_128_FULL,
            TypeSig.orderable)),
      (a, conf, p, r) => new BinaryAstExprMeta[LessThanOrEqual](a, conf, p, r) {
        override def convertToGpu(lhs: Expression, rhs: Expression): GpuExpression =
          GpuLessThanOrEqual(lhs, rhs)
      }),
    expr[CaseWhen](
      "CASE WHEN expression",
      CaseWhenCheck,
      (a, conf, p, r) => new ExprMeta[CaseWhen](a, conf, p, r) {
        override def convertToGpu(): GpuExpression = {
          val branches = childExprs.grouped(2).flatMap {
            case Seq(cond, value) => Some((cond.convertToGpu(), value.convertToGpu()))
            case Seq(_) => None
          }.toArray.toSeq  // force materialization to make the seq serializable
          val elseValue = if (childExprs.size % 2 != 0) {
            Some(childExprs.last.convertToGpu())
          } else {
            None
          }
          GpuCaseWhen(branches, elseValue)
        }
      }),
    expr[If](
      "IF expression",
      ExprChecks.projectOnly(
        (_gpuCommonTypes + TypeSig.DECIMAL_128_FULL + TypeSig.ARRAY + TypeSig.STRUCT +
            TypeSig.MAP).nested(),
        TypeSig.all,
        Seq(ParamCheck("predicate", TypeSig.BOOLEAN, TypeSig.BOOLEAN),
          ParamCheck("trueValue",
            (_gpuCommonTypes + TypeSig.DECIMAL_128_FULL + TypeSig.ARRAY + TypeSig.STRUCT +
                TypeSig.MAP).nested(),
            TypeSig.all),
          ParamCheck("falseValue",
            (_gpuCommonTypes + TypeSig.DECIMAL_128_FULL + TypeSig.ARRAY + TypeSig.STRUCT +
                TypeSig.MAP).nested(),
            TypeSig.all))),
      (a, conf, p, r) => new ExprMeta[If](a, conf, p, r) {
        override def convertToGpu(): GpuExpression = {
          val Seq(boolExpr, trueExpr, falseExpr) = childExprs.map(_.convertToGpu())
          GpuIf(boolExpr, trueExpr, falseExpr)
        }
      }),
    expr[Pow](
      "lhs ^ rhs",
      ExprChecks.binaryProjectAndAst(
        TypeSig.implicitCastsAstTypes, TypeSig.DOUBLE, TypeSig.DOUBLE,
        ("lhs", TypeSig.DOUBLE, TypeSig.DOUBLE),
        ("rhs", TypeSig.DOUBLE, TypeSig.DOUBLE)),
      (a, conf, p, r) => new BinaryAstExprMeta[Pow](a, conf, p, r) {
        override def convertToGpu(lhs: Expression, rhs: Expression): GpuExpression =
          GpuPow(lhs, rhs)
      }),
    expr[Divide](
      "Division",
      ExprChecks.binaryProject(
        TypeSig.DOUBLE + TypeSig.DECIMAL_128_FULL +
            TypeSig.psNote(TypeEnum.DECIMAL,
              "Because of Spark's inner workings the full range of decimal precision " +
                  "(even for 128-bit values) is not supported."),
        TypeSig.DOUBLE + TypeSig.DECIMAL_128_FULL,
        ("lhs", TypeSig.DOUBLE + TypeSig.DECIMAL_128_FULL,
            TypeSig.DOUBLE + TypeSig.DECIMAL_128_FULL),
        ("rhs", TypeSig.DOUBLE + TypeSig.DECIMAL_128_FULL,
            TypeSig.DOUBLE + TypeSig.DECIMAL_128_FULL)),
      (a, conf, p, r) => new BinaryExprMeta[Divide](a, conf, p, r) {
        // Division of Decimal types is a little odd. To work around some issues with
        // what Spark does the tagging/checks are in CheckOverflow instead of here.
        override def convertToGpu(lhs: Expression, rhs: Expression): GpuExpression =
          a.dataType match {
            case _: DecimalType =>
              throw new IllegalStateException("Internal Error: Decimal Divide operations " +
                  "should be converted to the GPU in the CheckOverflow rule")
            case _ =>
              GpuDivide(lhs, rhs)
          }
      }),
    expr[IntegralDivide](
      "Division with a integer result",
      ExprChecks.binaryProject(
        TypeSig.LONG, TypeSig.LONG,
        ("lhs", TypeSig.LONG + TypeSig.DECIMAL_128_FULL, TypeSig.LONG + TypeSig.DECIMAL_128_FULL),
        ("rhs", TypeSig.LONG + TypeSig.DECIMAL_128_FULL, TypeSig.LONG + TypeSig.DECIMAL_128_FULL)),
      (a, conf, p, r) => new BinaryExprMeta[IntegralDivide](a, conf, p, r) {
        override def convertToGpu(lhs: Expression, rhs: Expression): GpuExpression =
          GpuIntegralDivide(lhs, rhs)
      }),
    expr[Remainder](
      "Remainder or modulo",
      ExprChecks.binaryProject(
        TypeSig.integral + TypeSig.fp, TypeSig.numeric,
        ("lhs", TypeSig.integral + TypeSig.fp, TypeSig.numeric),
        ("rhs", TypeSig.integral + TypeSig.fp, TypeSig.numeric)),
      (a, conf, p, r) => new BinaryExprMeta[Remainder](a, conf, p, r) {
        override def convertToGpu(lhs: Expression, rhs: Expression): GpuExpression =
          GpuRemainder(lhs, rhs)
      }),
    expr[AggregateExpression](
      "Aggregate expression",
      ExprChecks.fullAgg(
        (TypeSig.commonCudfTypes + TypeSig.NULL + TypeSig.DECIMAL_128_FULL +
            TypeSig.STRUCT + TypeSig.ARRAY + TypeSig.MAP).nested(),
        TypeSig.all,
        Seq(ParamCheck(
          "aggFunc",
          (TypeSig.commonCudfTypes + TypeSig.NULL + TypeSig.DECIMAL_128_FULL +
              TypeSig.STRUCT + TypeSig.ARRAY + TypeSig.MAP).nested(),
          TypeSig.all)),
        Some(RepeatingParamCheck("filter", TypeSig.BOOLEAN, TypeSig.BOOLEAN))),
      (a, conf, p, r) => new ExprMeta[AggregateExpression](a, conf, p, r) {
        private val filter: Option[BaseExprMeta[_]] =
          a.filter.map(GpuOverrides.wrapExpr(_, conf, Some(this)))
        private val childrenExprMeta: Seq[BaseExprMeta[Expression]] =
          a.children.map(GpuOverrides.wrapExpr(_, conf, Some(this)))
        override val childExprs: Seq[BaseExprMeta[_]] =
          childrenExprMeta ++ filter.toSeq

        override def convertToGpu(): GpuExpression = {
          // handle the case AggregateExpression has the resultIds parameter where its
          // Seq[ExprIds] instead of single ExprId.
          val resultId = try {
            val resultMethod = a.getClass.getMethod("resultId")
            resultMethod.invoke(a).asInstanceOf[ExprId]
          } catch {
            case _: Exception =>
              val resultMethod = a.getClass.getMethod("resultIds")
              resultMethod.invoke(a).asInstanceOf[Seq[ExprId]].head
          }
          GpuAggregateExpression(childExprs.head.convertToGpu().asInstanceOf[GpuAggregateFunction],
            a.mode, a.isDistinct, filter.map(_.convertToGpu()), resultId)
        }
      }),
    expr[SortOrder](
      "Sort order",
      ExprChecks.projectOnly(
        (pluginSupportedOrderableSig + TypeSig.DECIMAL_128_FULL + TypeSig.STRUCT).nested(),
        TypeSig.orderable,
        Seq(ParamCheck(
          "input",
          (pluginSupportedOrderableSig + TypeSig.DECIMAL_128_FULL + TypeSig.STRUCT).nested(),
          TypeSig.orderable))),
      (sortOrder, conf, p, r) => new BaseExprMeta[SortOrder](sortOrder, conf, p, r) {
        override def tagExprForGpu(): Unit = {
          if (isStructType(sortOrder.dataType)) {
            val nullOrdering = sortOrder.nullOrdering
            val directionDefaultNullOrdering = sortOrder.direction.defaultNullOrdering
            val direction = sortOrder.direction.sql
            if (nullOrdering != directionDefaultNullOrdering) {
              willNotWorkOnGpu(s"only default null ordering $directionDefaultNullOrdering " +
                s"for direction $direction is supported for nested types; actual: ${nullOrdering}")
            }
          }
        }

        // One of the few expressions that are not replaced with a GPU version
        override def convertToGpu(): Expression =
          sortOrder.withNewChildren(childExprs.map(_.convertToGpu()))
      }),
    expr[PivotFirst](
      "PivotFirst operator",
      ExprChecks.reductionAndGroupByAgg(
        TypeSig.commonCudfTypes + TypeSig.NULL + TypeSig.DECIMAL_64 +
          TypeSig.ARRAY.nested(TypeSig.commonCudfTypes + TypeSig.DECIMAL_64),
        TypeSig.all,
        Seq(ParamCheck(
          "pivotColumn",
          (TypeSig.commonCudfTypes + TypeSig.NULL + TypeSig.DECIMAL_64)
              .withPsNote(TypeEnum.DOUBLE, nanAggPsNote)
              .withPsNote(TypeEnum.FLOAT, nanAggPsNote),
          TypeSig.all),
          ParamCheck("valueColumn",
          TypeSig.commonCudfTypes + TypeSig.NULL + TypeSig.DECIMAL_64,
          TypeSig.all))),
      (pivot, conf, p, r) => new ImperativeAggExprMeta[PivotFirst](pivot, conf, p, r) {
        override def tagAggForGpu(): Unit = {
          checkAndTagFloatNanAgg("Pivot", pivot.pivotColumn.dataType, conf, this)
          // If pivotColumnValues doesn't have distinct values, fall back to CPU
          if (pivot.pivotColumnValues.distinct.lengthCompare(pivot.pivotColumnValues.length) != 0) {
            willNotWorkOnGpu("PivotFirst does not work on the GPU when there are duplicate" +
                " pivot values provided")
          }
        }
        override def convertToGpu(childExprs: Seq[Expression]): GpuExpression = {
          val Seq(pivotColumn, valueColumn) = childExprs
          GpuPivotFirst(pivotColumn, valueColumn, pivot.pivotColumnValues)
        }

        // Pivot does not overflow, so it doesn't need the ANSI check
        override val needsAnsiCheck: Boolean = false
      }),
    expr[Count](
      "Count aggregate operator",
      ExprChecks.fullAgg(
        TypeSig.LONG, TypeSig.LONG,
        repeatingParamCheck = Some(RepeatingParamCheck(
          "input", _gpuCommonTypes + TypeSig.DECIMAL_128_FULL +
              TypeSig.STRUCT.nested(_gpuCommonTypes + TypeSig.DECIMAL_128_FULL),
          TypeSig.all))),
      (count, conf, p, r) => new AggExprMeta[Count](count, conf, p, r) {
        override def tagAggForGpu(): Unit = {
          if (count.children.size > 1) {
            willNotWorkOnGpu("count of multiple columns not supported")
          }
        }
        override def convertToGpu(childExprs: Seq[Expression]): GpuExpression =
          GpuCount(childExprs)
      }),
    expr[Max](
      "Max aggregate operator",
      ExprChecks.fullAgg(
        TypeSig.commonCudfTypes + TypeSig.DECIMAL_128_FULL + TypeSig.NULL, TypeSig.orderable,
        Seq(ParamCheck("input",
          (TypeSig.commonCudfTypes + TypeSig.DECIMAL_128_FULL + TypeSig.NULL)
              .withPsNote(TypeEnum.DOUBLE, nanAggPsNote)
              .withPsNote(TypeEnum.FLOAT, nanAggPsNote),
          TypeSig.orderable))
      ),
      (max, conf, p, r) => new AggExprMeta[Max](max, conf, p, r) {
        override def tagAggForGpu(): Unit = {
          val dataType = max.child.dataType
          checkAndTagFloatNanAgg("Max", dataType, conf, this)
        }

        override def convertToGpu(childExprs: Seq[Expression]): GpuExpression =
          GpuMax(childExprs.head)

        // Max does not overflow, so it doesn't need the ANSI check
        override val needsAnsiCheck: Boolean = false
      }),
    expr[Min](
      "Min aggregate operator",
      ExprChecks.fullAgg(
        TypeSig.commonCudfTypes + TypeSig.DECIMAL_128_FULL + TypeSig.NULL, TypeSig.orderable,
        Seq(ParamCheck("input",
          (TypeSig.commonCudfTypes + TypeSig.DECIMAL_128_FULL + TypeSig.NULL)
              .withPsNote(TypeEnum.DOUBLE, nanAggPsNote)
              .withPsNote(TypeEnum.FLOAT, nanAggPsNote),
          TypeSig.orderable))
      ),
      (a, conf, p, r) => new AggExprMeta[Min](a, conf, p, r) {
        override def tagAggForGpu(): Unit = {
          val dataType = a.child.dataType
          checkAndTagFloatNanAgg("Min", dataType, conf, this)
        }

        override def convertToGpu(childExprs: Seq[Expression]): GpuExpression =
          GpuMin(childExprs.head)

        // Min does not overflow, so it doesn't need the ANSI check
        override val needsAnsiCheck: Boolean = false
      }),
    expr[Sum](
      "Sum aggregate operator",
      ExprChecks.fullAgg(
        TypeSig.LONG + TypeSig.DOUBLE + TypeSig.DECIMAL_128_FULL,
        TypeSig.LONG + TypeSig.DOUBLE + TypeSig.DECIMAL_128_FULL,
        Seq(ParamCheck("input", TypeSig.gpuNumeric + TypeSig.DECIMAL_128_FULL, TypeSig.numeric))),
      (a, conf, p, r) => new AggExprMeta[Sum](a, conf, p, r) {
        override def tagAggForGpu(): Unit = {
          val inputDataType = a.child.dataType
          checkAndTagFloatAgg(inputDataType, conf, this)

          a.dataType match {
            case _: DecimalType =>
              val unboundPrecision = a.child.dataType.asInstanceOf[DecimalType].precision + 10
              if (unboundPrecision > DType.DECIMAL128_MAX_PRECISION) {
                if (conf.needDecimalGuarantees) {
                  willNotWorkOnGpu("overflow checking on sum would need " +
                      s"a precision of $unboundPrecision to properly detect overflows")
                } else {
                  logWarning("Decimal overflow guarantees disabled for " +
                      s"sum(${a.child.dataType}) produces ${a.dataType}")
                }
              }
            case _ => // NOOP
          }
        }

        override def convertToGpu(childExprs: Seq[Expression]): GpuExpression =
          GpuSum(childExprs.head, a.dataType)
      }),
    expr[First](
      "first aggregate operator", {
        val checks = ExprChecks.aggNotWindow(
          TypeSig.commonCudfTypes + TypeSig.NULL + TypeSig.DECIMAL_128_FULL, TypeSig.all,
          Seq(ParamCheck("input",
            TypeSig.commonCudfTypes + TypeSig.NULL + TypeSig.DECIMAL_128_FULL, TypeSig.all))
        ).asInstanceOf[ExprChecksImpl]
        // TODO: support GpuFirst on nested types for reduction
        //  https://github.com/NVIDIA/spark-rapids/issues/3221
        val nestedChecks = ContextChecks(
          (TypeSig.STRUCT + TypeSig.ARRAY + TypeSig.MAP +
              TypeSig.commonCudfTypes + TypeSig.NULL + TypeSig.DECIMAL_128_FULL).nested(),
          TypeSig.all,
          Seq(ParamCheck("input",
            (TypeSig.STRUCT + TypeSig.ARRAY + TypeSig.MAP +
                TypeSig.commonCudfTypes + TypeSig.NULL + TypeSig.DECIMAL_128_FULL).nested(),
            TypeSig.all))
        )
        ExprChecksImpl(checks.contexts ++ Map(GroupByAggExprContext -> nestedChecks))
      },
      (a, conf, p, r) => new AggExprMeta[First](a, conf, p, r) {
        override def convertToGpu(childExprs: Seq[Expression]): GpuExpression =
          GpuFirst(childExprs.head, a.ignoreNulls)

        // First does not overflow, so it doesn't need the ANSI check
        override val needsAnsiCheck: Boolean = false
      }),
    expr[Last](
      "last aggregate operator", {
        val checks = ExprChecks.aggNotWindow(
          TypeSig.commonCudfTypes + TypeSig.NULL + TypeSig.DECIMAL_128_FULL, TypeSig.all,
          Seq(ParamCheck("input",
            TypeSig.commonCudfTypes + TypeSig.NULL + TypeSig.DECIMAL_128_FULL, TypeSig.all))
        ).asInstanceOf[ExprChecksImpl]
        // TODO: support GpuLast on nested types for reduction
        // https://github.com/NVIDIA/spark-rapids/issues/3221
        val nestedChecks = ContextChecks(
          (TypeSig.STRUCT + TypeSig.ARRAY + TypeSig.MAP +
              TypeSig.commonCudfTypes + TypeSig.NULL + TypeSig.DECIMAL_128_FULL).nested(),
          TypeSig.all,
          Seq(ParamCheck("input",
            (TypeSig.STRUCT + TypeSig.ARRAY + TypeSig.MAP +
                TypeSig.commonCudfTypes + TypeSig.NULL + TypeSig.DECIMAL_128_FULL).nested(),
            TypeSig.all))
        )
        ExprChecksImpl(checks.contexts ++ Map(GroupByAggExprContext -> nestedChecks))
      },
      (a, conf, p, r) => new AggExprMeta[Last](a, conf, p, r) {
        override def convertToGpu(childExprs: Seq[Expression]): GpuExpression =
          GpuLast(childExprs.head, a.ignoreNulls)

        // Last does not overflow, so it doesn't need the ANSI check
        override val needsAnsiCheck: Boolean = false
      }),
    expr[BRound](
      "Round an expression to d decimal places using HALF_EVEN rounding mode",
      ExprChecks.binaryProject(
        TypeSig.gpuNumeric + TypeSig.DECIMAL_128_FULL, TypeSig.numeric,
        ("value", TypeSig.gpuNumeric + TypeSig.DECIMAL_128_FULL +
            TypeSig.psNote(TypeEnum.FLOAT, "result may round slightly differently") +
            TypeSig.psNote(TypeEnum.DOUBLE, "result may round slightly differently"),
            TypeSig.numeric),
        ("scale", TypeSig.lit(TypeEnum.INT), TypeSig.lit(TypeEnum.INT))),
      (a, conf, p, r) => new BinaryExprMeta[BRound](a, conf, p, r) {
        override def tagExprForGpu(): Unit = {
          a.child.dataType match {
            case FloatType | DoubleType if !conf.isIncompatEnabled =>
              willNotWorkOnGpu("rounding floating point numbers may be slightly off " +
                  s"compared to Spark's result, to enable set ${RapidsConf.INCOMPATIBLE_OPS}")
            case _ => // NOOP
          }
        }
        override def convertToGpu(lhs: Expression, rhs: Expression): GpuExpression =
          GpuBRound(lhs, rhs)
      }),
    expr[Round](
      "Round an expression to d decimal places using HALF_UP rounding mode",
      ExprChecks.binaryProject(
        TypeSig.gpuNumeric + TypeSig.DECIMAL_128_FULL, TypeSig.numeric,
        ("value", TypeSig.gpuNumeric + TypeSig.DECIMAL_128_FULL +
            TypeSig.psNote(TypeEnum.FLOAT, "result may round slightly differently") +
            TypeSig.psNote(TypeEnum.DOUBLE, "result may round slightly differently"),
            TypeSig.numeric),
        ("scale", TypeSig.lit(TypeEnum.INT), TypeSig.lit(TypeEnum.INT))),
      (a, conf, p, r) => new BinaryExprMeta[Round](a, conf, p, r) {
        override def tagExprForGpu(): Unit = {
          a.child.dataType match {
            case FloatType | DoubleType if !conf.isIncompatEnabled =>
              willNotWorkOnGpu("rounding floating point numbers may be slightly off " +
                  s"compared to Spark's result, to enable set ${RapidsConf.INCOMPATIBLE_OPS}")
            case _ => // NOOP
          }
        }
        override def convertToGpu(lhs: Expression, rhs: Expression): GpuExpression =
          GpuRound(lhs, rhs)
      }),
    expr[PythonUDF](
      "UDF run in an external python process. Does not actually run on the GPU, but " +
          "the transfer of data to/from it can be accelerated",
      ExprChecks.fullAggAndProject(
        // Different types of Pandas UDF support different sets of output type. Please refer to
        //   https://github.com/apache/spark/blob/master/python/pyspark/sql/udf.py#L98
        // for more details.
        // It is impossible to specify the exact type signature for each Pandas UDF type in a single
        // expression 'PythonUDF'.
        // So use the 'unionOfPandasUdfOut' to cover all types for Spark. The type signature of
        // plugin is also an union of all the types of Pandas UDF.
        (TypeSig.commonCudfTypes + TypeSig.ARRAY).nested() + TypeSig.STRUCT,
        TypeSig.unionOfPandasUdfOut,
        repeatingParamCheck = Some(RepeatingParamCheck(
          "param",
          (TypeSig.commonCudfTypes + TypeSig.ARRAY + TypeSig.STRUCT).nested(),
          TypeSig.all))),
      (a, conf, p, r) => new ExprMeta[PythonUDF](a, conf, p, r) {
        override def replaceMessage: String = "not block GPU acceleration"
        override def noReplacementPossibleMessage(reasons: String): String =
          s"blocks running on GPU because $reasons"

        override def convertToGpu(): GpuExpression =
          GpuPythonUDF(a.name, a.func, a.dataType,
            childExprs.map(_.convertToGpu()),
            a.evalType, a.udfDeterministic, a.resultId)
        }),
    expr[Rand](
      "Generate a random column with i.i.d. uniformly distributed values in [0, 1)",
      ExprChecks.projectOnly(TypeSig.DOUBLE, TypeSig.DOUBLE,
        Seq(ParamCheck("seed",
          (TypeSig.INT + TypeSig.LONG).withAllLit(),
          (TypeSig.INT + TypeSig.LONG).withAllLit()))),
      (a, conf, p, r) => new UnaryExprMeta[Rand](a, conf, p, r) {
        override def convertToGpu(child: Expression): GpuExpression = GpuRand(child)
      }),
    expr[SparkPartitionID] (
      "Returns the current partition id",
      ExprChecks.projectOnly(TypeSig.INT, TypeSig.INT),
      (a, conf, p, r) => new ExprMeta[SparkPartitionID](a, conf, p, r) {
        override def convertToGpu(): GpuExpression = GpuSparkPartitionID()
      }),
    expr[MonotonicallyIncreasingID] (
      "Returns monotonically increasing 64-bit integers",
      ExprChecks.projectOnly(TypeSig.LONG, TypeSig.LONG),
      (a, conf, p, r) => new ExprMeta[MonotonicallyIncreasingID](a, conf, p, r) {
        override def convertToGpu(): GpuExpression = GpuMonotonicallyIncreasingID()
      }),
    expr[InputFileName] (
      "Returns the name of the file being read, or empty string if not available",
      ExprChecks.projectOnly(TypeSig.STRING, TypeSig.STRING),
      (a, conf, p, r) => new ExprMeta[InputFileName](a, conf, p, r) {
        override def convertToGpu(): GpuExpression = GpuInputFileName()
      }),
    expr[InputFileBlockStart] (
      "Returns the start offset of the block being read, or -1 if not available",
      ExprChecks.projectOnly(TypeSig.LONG, TypeSig.LONG),
      (a, conf, p, r) => new ExprMeta[InputFileBlockStart](a, conf, p, r) {
        override def convertToGpu(): GpuExpression = GpuInputFileBlockStart()
      }),
    expr[InputFileBlockLength] (
      "Returns the length of the block being read, or -1 if not available",
      ExprChecks.projectOnly(TypeSig.LONG, TypeSig.LONG),
      (a, conf, p, r) => new ExprMeta[InputFileBlockLength](a, conf, p, r) {
        override def convertToGpu(): GpuExpression = GpuInputFileBlockLength()
      }),
    expr[Md5] (
      "MD5 hash operator",
      ExprChecks.unaryProject(TypeSig.STRING, TypeSig.STRING,
        TypeSig.BINARY, TypeSig.BINARY),
      (a, conf, p, r) => new UnaryExprMeta[Md5](a, conf, p, r) {
        override def convertToGpu(child: Expression): GpuExpression = GpuMd5(child)
      }),
    expr[Upper](
      "String uppercase operator",
      ExprChecks.unaryProjectInputMatchesOutput(TypeSig.STRING, TypeSig.STRING),
      (a, conf, p, r) => new UnaryExprMeta[Upper](a, conf, p, r) {
        override def convertToGpu(child: Expression): GpuExpression = GpuUpper(child)
      })
      .incompat(CASE_MODIFICATION_INCOMPAT),
    expr[Lower](
      "String lowercase operator",
      ExprChecks.unaryProjectInputMatchesOutput(TypeSig.STRING, TypeSig.STRING),
      (a, conf, p, r) => new UnaryExprMeta[Lower](a, conf, p, r) {
        override def convertToGpu(child: Expression): GpuExpression = GpuLower(child)
      })
      .incompat(CASE_MODIFICATION_INCOMPAT),
    expr[StringLPad](
      "Pad a string on the left",
      ExprChecks.projectOnly(TypeSig.STRING, TypeSig.STRING,
        Seq(ParamCheck("str", TypeSig.STRING, TypeSig.STRING),
          ParamCheck("len", TypeSig.lit(TypeEnum.INT), TypeSig.INT),
          ParamCheck("pad", TypeSig.lit(TypeEnum.STRING), TypeSig.STRING))),
      (in, conf, p, r) => new TernaryExprMeta[StringLPad](in, conf, p, r) {
        override def tagExprForGpu(): Unit = {
          extractLit(in.pad).foreach { padLit =>
            if (padLit.value != null &&
                padLit.value.asInstanceOf[UTF8String].toString.length != 1) {
              willNotWorkOnGpu("only a single character is supported for pad")
            }
          }
        }
        override def convertToGpu(
            str: Expression,
            width: Expression,
            pad: Expression): GpuExpression =
          GpuStringLPad(str, width, pad)
      }),
    expr[StringRPad](
      "Pad a string on the right",
      ExprChecks.projectOnly(TypeSig.STRING, TypeSig.STRING,
        Seq(ParamCheck("str", TypeSig.STRING, TypeSig.STRING),
          ParamCheck("len", TypeSig.lit(TypeEnum.INT), TypeSig.INT),
          ParamCheck("pad", TypeSig.lit(TypeEnum.STRING), TypeSig.STRING))),
      (in, conf, p, r) => new TernaryExprMeta[StringRPad](in, conf, p, r) {
        override def tagExprForGpu(): Unit = {
          extractLit(in.pad).foreach { padLit =>
            if (padLit.value != null &&
                padLit.value.asInstanceOf[UTF8String].toString.length != 1) {
              willNotWorkOnGpu("only a single character is supported for pad")
            }
          }
        }
        override def convertToGpu(
            str: Expression,
            width: Expression,
            pad: Expression): GpuExpression =
          GpuStringRPad(str, width, pad)
      }),
    expr[StringSplit](
       "Splits `str` around occurrences that match `regex`",
      ExprChecks.projectOnly(TypeSig.ARRAY.nested(TypeSig.STRING),
        TypeSig.ARRAY.nested(TypeSig.STRING),
        Seq(ParamCheck("str", TypeSig.STRING, TypeSig.STRING),
          ParamCheck("regexp", TypeSig.lit(TypeEnum.STRING)
              .withPsNote(TypeEnum.STRING, "very limited subset of regex supported"),
            TypeSig.STRING),
          ParamCheck("limit", TypeSig.lit(TypeEnum.INT), TypeSig.INT))),
      (in, conf, p, r) => new GpuStringSplitMeta(in, conf, p, r)),
    expr[GetStructField](
      "Gets the named field of the struct",
      ExprChecks.unaryProject(
        (TypeSig.commonCudfTypes + TypeSig.ARRAY + TypeSig.STRUCT + TypeSig.MAP + TypeSig.NULL +
            TypeSig.DECIMAL_128_FULL).nested(),
        TypeSig.all,
        TypeSig.STRUCT.nested(TypeSig.commonCudfTypes + TypeSig.ARRAY +
            TypeSig.STRUCT + TypeSig.MAP + TypeSig.NULL + TypeSig.DECIMAL_128_FULL),
        TypeSig.STRUCT.nested(TypeSig.all)),
      (expr, conf, p, r) => new UnaryExprMeta[GetStructField](expr, conf, p, r) {
        override def convertToGpu(arr: Expression): GpuExpression =
          GpuGetStructField(arr, expr.ordinal, expr.name)
      }),
    expr[GetArrayItem](
      "Gets the field at `ordinal` in the Array",
      ExprChecks.binaryProject(
        (TypeSig.commonCudfTypes + TypeSig.ARRAY + TypeSig.STRUCT + TypeSig.NULL +
            TypeSig.DECIMAL_128_FULL + TypeSig.MAP).nested(),
        TypeSig.all,
        ("array", TypeSig.ARRAY.nested(TypeSig.commonCudfTypes + TypeSig.ARRAY +
            TypeSig.STRUCT + TypeSig.NULL + TypeSig.DECIMAL_128_FULL + TypeSig.MAP),
            TypeSig.ARRAY.nested(TypeSig.all)),
        ("ordinal", TypeSig.lit(TypeEnum.INT), TypeSig.INT)),
      (in, conf, p, r) => new GpuGetArrayItemMeta(in, conf, p, r)),
    expr[GetMapValue](
      "Gets Value from a Map based on a key",
      ExprChecks.binaryProject(TypeSig.STRING, TypeSig.all,
        ("map", TypeSig.MAP.nested(TypeSig.STRING), TypeSig.MAP.nested(TypeSig.all)),
        ("key", TypeSig.lit(TypeEnum.STRING), TypeSig.all)),
      (in, conf, p, r) => new GpuGetMapValueMeta(in, conf, p, r)),
    expr[ElementAt](
      "Returns element of array at given(1-based) index in value if column is array. " +
        "Returns value for the given key in value if column is map",
      ExprChecks.binaryProject(
        (TypeSig.commonCudfTypes + TypeSig.ARRAY + TypeSig.STRUCT + TypeSig.NULL +
          TypeSig.DECIMAL_128_FULL + TypeSig.MAP).nested(), TypeSig.all,
        ("array/map", TypeSig.ARRAY.nested(TypeSig.commonCudfTypes + TypeSig.ARRAY +
          TypeSig.STRUCT + TypeSig.NULL + TypeSig.DECIMAL_128_FULL + TypeSig.MAP) +
          TypeSig.MAP.nested(TypeSig.STRING)
            .withPsNote(TypeEnum.MAP ,"If it's map, only string is supported."),
          TypeSig.ARRAY.nested(TypeSig.all) + TypeSig.MAP.nested(TypeSig.all)),
        ("index/key", (TypeSig.lit(TypeEnum.INT) + TypeSig.lit(TypeEnum.STRING))
          .withPsNote(TypeEnum.INT, "ints are only supported as array indexes, " +
            "not as maps keys")
          .withPsNote(TypeEnum.STRING, "strings are only supported as map keys, " +
            "not array indexes"),
          TypeSig.all)),
      (in, conf, p, r) => new BinaryExprMeta[ElementAt](in, conf, p, r) {
        override def tagExprForGpu(): Unit = {
          // To distinguish the supported nested type between Array and Map
          val checks = in.left.dataType match {
            case _: MapType =>
              // Match exactly with the checks for GetMapValue
              ExprChecks.binaryProject(TypeSig.STRING, TypeSig.all,
                ("map", TypeSig.MAP.nested(TypeSig.STRING), TypeSig.MAP.nested(TypeSig.all)),
                ("key", TypeSig.lit(TypeEnum.STRING), TypeSig.all))
            case _: ArrayType =>
              // Match exactly with the checks for GetArrayItem
              ExprChecks.binaryProject(
                (TypeSig.commonCudfTypes + TypeSig.ARRAY + TypeSig.STRUCT + TypeSig.NULL +
                  TypeSig.DECIMAL_128_FULL + TypeSig.MAP).nested(),
                TypeSig.all,
                ("array", TypeSig.ARRAY.nested(TypeSig.commonCudfTypes + TypeSig.ARRAY +
                  TypeSig.STRUCT + TypeSig.NULL + TypeSig.DECIMAL_128_FULL + TypeSig.MAP),
                  TypeSig.ARRAY.nested(TypeSig.all)),
                ("ordinal", TypeSig.lit(TypeEnum.INT), TypeSig.INT))
            case _ => throw new IllegalStateException("Only Array or Map is supported as input.")
          }
          checks.tag(this)
        }
        override def convertToGpu(lhs: Expression, rhs: Expression): GpuExpression = {
          // This will be called under 3.0.x version, so set failOnError to false to match CPU
          // behavior
          GpuElementAt(lhs, rhs, failOnError = false)
        }
      }),
    expr[MapKeys](
      "Returns an unordered array containing the keys of the map",
      ExprChecks.unaryProject(
        TypeSig.ARRAY.nested(TypeSig.commonCudfTypes + TypeSig.DECIMAL_64 + TypeSig.NULL +
            TypeSig.ARRAY + TypeSig.STRUCT).nested(),
        TypeSig.ARRAY.nested(TypeSig.all - TypeSig.MAP), // Maps cannot have other maps as keys
        TypeSig.MAP.nested(TypeSig.commonCudfTypes + TypeSig.DECIMAL_64 + TypeSig.NULL +
            TypeSig.ARRAY + TypeSig.STRUCT + TypeSig.MAP),
        TypeSig.MAP.nested(TypeSig.all)),
      (in, conf, p, r) => new UnaryExprMeta[MapKeys](in, conf, p, r) {
        override def convertToGpu(child: Expression): GpuExpression =
          GpuMapKeys(child)
      }),
    expr[MapValues](
      "Returns an unordered array containing the values of the map",
      ExprChecks.unaryProject(
        TypeSig.ARRAY.nested(TypeSig.commonCudfTypes + TypeSig.DECIMAL_64 + TypeSig.NULL +
            TypeSig.ARRAY + TypeSig.STRUCT + TypeSig.MAP),
        TypeSig.ARRAY.nested(TypeSig.all),
        TypeSig.MAP.nested(TypeSig.commonCudfTypes + TypeSig.DECIMAL_64 + TypeSig.NULL +
            TypeSig.ARRAY + TypeSig.STRUCT + TypeSig.MAP),
        TypeSig.MAP.nested(TypeSig.all)),
      (in, conf, p, r) => new UnaryExprMeta[MapValues](in, conf, p, r) {
        override def convertToGpu(child: Expression): GpuExpression =
          GpuMapValues(child)
      }),
    expr[MapEntries](
      "Returns an unordered array of all entries in the given map",
      ExprChecks.unaryProject(
        // Technically the return type is an array of struct, but we cannot really express that
        TypeSig.ARRAY.nested(TypeSig.commonCudfTypes + TypeSig.DECIMAL_64 + TypeSig.NULL +
            TypeSig.ARRAY + TypeSig.STRUCT + TypeSig.MAP),
        TypeSig.ARRAY.nested(TypeSig.all),
        TypeSig.MAP.nested(TypeSig.commonCudfTypes + TypeSig.DECIMAL_64 + TypeSig.NULL +
            TypeSig.ARRAY + TypeSig.STRUCT + TypeSig.MAP),
        TypeSig.MAP.nested(TypeSig.all)),
      (in, conf, p, r) => new UnaryExprMeta[MapEntries](in, conf, p, r) {
        override def convertToGpu(child: Expression): GpuExpression =
          GpuMapEntries(child)
      }),
    expr[ArrayMin](
      "Returns the minimum value in the array",
      ExprChecks.unaryProject(
        TypeSig.commonCudfTypes + TypeSig.DECIMAL_128_FULL + TypeSig.NULL,
        TypeSig.orderable,
        TypeSig.ARRAY.nested(TypeSig.commonCudfTypes + TypeSig.DECIMAL_128_FULL + TypeSig.NULL)
            .withPsNote(TypeEnum.DOUBLE, nanAggPsNote)
            .withPsNote(TypeEnum.FLOAT, nanAggPsNote),
        TypeSig.ARRAY.nested(TypeSig.orderable)),
      (in, conf, p, r) => new UnaryExprMeta[ArrayMin](in, conf, p, r) {
        override def tagExprForGpu(): Unit = {
          checkAndTagFloatNanAgg("Min", in.dataType, conf, this)
        }

        override def convertToGpu(child: Expression): GpuExpression =
          GpuArrayMin(child)
      }),
    expr[ArrayMax](
      "Returns the maximum value in the array",
      ExprChecks.unaryProject(
        TypeSig.commonCudfTypes + TypeSig.DECIMAL_128_FULL + TypeSig.NULL,
        TypeSig.orderable,
        TypeSig.ARRAY.nested(TypeSig.commonCudfTypes + TypeSig.DECIMAL_128_FULL + TypeSig.NULL)
            .withPsNote(TypeEnum.DOUBLE, nanAggPsNote)
            .withPsNote(TypeEnum.FLOAT, nanAggPsNote),
        TypeSig.ARRAY.nested(TypeSig.orderable)),
      (in, conf, p, r) => new UnaryExprMeta[ArrayMax](in, conf, p, r) {
        override def tagExprForGpu(): Unit = {
          checkAndTagFloatNanAgg("Max", in.dataType, conf, this)
        }

        override def convertToGpu(child: Expression): GpuExpression =
          GpuArrayMax(child)
      }),
    expr[CreateNamedStruct](
      "Creates a struct with the given field names and values",
      CreateNamedStructCheck,
      (in, conf, p, r) => new ExprMeta[CreateNamedStruct](in, conf, p, r) {
        override def convertToGpu(): GpuExpression =
          GpuCreateNamedStruct(childExprs.map(_.convertToGpu()))
      }),
    expr[ArrayContains](
      "Returns a boolean if the array contains the passed in key",
      ExprChecks.binaryProject(
        TypeSig.BOOLEAN,
        TypeSig.BOOLEAN,
        ("array", TypeSig.ARRAY.nested(TypeSig.commonCudfTypes + TypeSig.NULL),
          TypeSig.ARRAY.nested(TypeSig.all)),
        ("key", TypeSig.commonCudfTypes
            .withPsNote(TypeEnum.DOUBLE, "NaN literals are not supported. Columnar input" +
                s" must not contain NaNs and ${RapidsConf.HAS_NANS} must be false.")
            .withPsNote(TypeEnum.FLOAT, "NaN literals are not supported. Columnar input" +
                s" must not contain NaNs and ${RapidsConf.HAS_NANS} must be false."),
            TypeSig.all)),
      (in, conf, p, r) => new BinaryExprMeta[ArrayContains](in, conf, p, r) {
        override def tagExprForGpu(): Unit = {
          // do not support literal arrays as LHS
          if (extractLit(in.left).isDefined) {
            willNotWorkOnGpu("Literal arrays are not supported for array_contains")
          }

          val rhsVal = extractLit(in.right)
          val mightHaveNans = (in.right.dataType, rhsVal) match {
            case (FloatType, Some(f: Literal)) => f.value.asInstanceOf[Float].isNaN
            case (DoubleType, Some(d: Literal)) => d.value.asInstanceOf[Double].isNaN
            case (FloatType | DoubleType, None) => conf.hasNans // RHS is a column
            case _ => false
          }
          if (mightHaveNans) {
            willNotWorkOnGpu("Comparisons with NaN values are not supported and" +
              "will compute incorrect results. If it is known that there are no NaNs, set " +
              s" ${RapidsConf.HAS_NANS} to false.")
          }
        }
        override def convertToGpu(lhs: Expression, rhs: Expression): GpuExpression =
          GpuArrayContains(lhs, rhs)
      }),
    expr[SortArray](
      "Returns a sorted array with the input array and the ascending / descending order",
      ExprChecks.binaryProject(
        TypeSig.ARRAY.nested(TypeSig.commonCudfTypes + TypeSig.NULL + TypeSig.DECIMAL_128_FULL),
        TypeSig.ARRAY.nested(TypeSig.all),
        ("array", TypeSig.ARRAY.nested(
          TypeSig.commonCudfTypes + TypeSig.NULL + TypeSig.DECIMAL_128_FULL),
            TypeSig.ARRAY.nested(TypeSig.all)),
        ("ascendingOrder", TypeSig.lit(TypeEnum.BOOLEAN), TypeSig.lit(TypeEnum.BOOLEAN))),
      (sortExpression, conf, p, r) => new BinaryExprMeta[SortArray](sortExpression, conf, p, r) {
        override def convertToGpu(lhs: Expression, rhs: Expression): GpuExpression = {
          GpuSortArray(lhs, rhs)
        }
      }
    ),
    expr[CreateArray](
      "Returns an array with the given elements",
      ExprChecks.projectOnly(
        TypeSig.ARRAY.nested(TypeSig.gpuNumeric + TypeSig.DECIMAL_128_FULL +
          TypeSig.NULL + TypeSig.STRING + TypeSig.BOOLEAN + TypeSig.DATE + TypeSig.TIMESTAMP +
          TypeSig.ARRAY + TypeSig.STRUCT),
        TypeSig.ARRAY.nested(TypeSig.all),
        repeatingParamCheck = Some(RepeatingParamCheck("arg",
          TypeSig.gpuNumeric + TypeSig.DECIMAL_128_FULL + TypeSig.NULL + TypeSig.STRING +
              TypeSig.BOOLEAN + TypeSig.DATE + TypeSig.TIMESTAMP + TypeSig.STRUCT +
              TypeSig.ARRAY.nested(TypeSig.gpuNumeric + TypeSig.NULL + TypeSig.STRING +
                TypeSig.BOOLEAN + TypeSig.DATE + TypeSig.TIMESTAMP + TypeSig.STRUCT +
                  TypeSig.ARRAY),
          TypeSig.all))),
      (in, conf, p, r) => new ExprMeta[CreateArray](in, conf, p, r) {

        override def tagExprForGpu(): Unit = {
          wrapped.dataType match {
            case ArrayType(ArrayType(ArrayType(_, _), _), _) =>
              willNotWorkOnGpu("Only support to create array or array of array, Found: " +
                s"${wrapped.dataType}")
            case _ =>
          }
        }

        override def convertToGpu(): GpuExpression =
          GpuCreateArray(childExprs.map(_.convertToGpu()), wrapped.useStringTypeWhenEmpty)
      }),
    expr[LambdaFunction](
      "Holds a higher order SQL function",
      ExprChecks.projectOnly(
        (TypeSig.commonCudfTypes + TypeSig.DECIMAL_128_FULL + TypeSig.NULL + TypeSig.ARRAY +
            TypeSig.STRUCT + TypeSig.MAP).nested(),
        TypeSig.all,
        Seq(ParamCheck("function",
          (TypeSig.commonCudfTypes + TypeSig.DECIMAL_128_FULL + TypeSig.NULL + TypeSig.ARRAY +
              TypeSig.STRUCT + TypeSig.MAP).nested(),
          TypeSig.all)),
        Some(RepeatingParamCheck("arguments",
          (TypeSig.commonCudfTypes + TypeSig.DECIMAL_128_FULL + TypeSig.NULL + TypeSig.ARRAY +
              TypeSig.STRUCT + TypeSig.MAP).nested(),
          TypeSig.all))),
      (in, conf, p, r) => new ExprMeta[LambdaFunction](in, conf, p, r) {
        override def convertToGpu(): GpuExpression = {
          val func = childExprs.head
          val args = childExprs.tail
          GpuLambdaFunction(func.convertToGpu(),
            args.map(_.convertToGpu().asInstanceOf[NamedExpression]),
            in.hidden)
        }
      }),
    expr[NamedLambdaVariable](
      "A parameter to a higher order SQL function",
      ExprChecks.projectOnly(
        (TypeSig.commonCudfTypes + TypeSig.DECIMAL_128_FULL + TypeSig.NULL + TypeSig.ARRAY +
            TypeSig.STRUCT + TypeSig.MAP).nested(),
        TypeSig.all),
      (in, conf, p, r) => new ExprMeta[NamedLambdaVariable](in, conf, p, r) {
        override def convertToGpu(): GpuExpression = {
          GpuNamedLambdaVariable(in.name, in.dataType, in.nullable, in.exprId)
        }
      }),
    expr[ArrayTransform](
      "Transform elements in an array using the transform function. This is similar to a `map` " +
          "in functional programming",
      ExprChecks.projectOnly(TypeSig.ARRAY.nested(TypeSig.commonCudfTypes +
        TypeSig.DECIMAL_128_FULL + TypeSig.NULL + TypeSig.ARRAY + TypeSig.STRUCT + TypeSig.MAP),
        TypeSig.ARRAY.nested(TypeSig.all),
        Seq(
          ParamCheck("argument",
            TypeSig.ARRAY.nested(TypeSig.commonCudfTypes + TypeSig.DECIMAL_128_FULL + TypeSig.NULL +
                TypeSig.ARRAY + TypeSig.STRUCT + TypeSig.MAP),
            TypeSig.ARRAY.nested(TypeSig.all)),
          ParamCheck("function",
            (TypeSig.commonCudfTypes + TypeSig.DECIMAL_128_FULL + TypeSig.NULL +
                TypeSig.ARRAY + TypeSig.STRUCT + TypeSig.MAP).nested(),
            TypeSig.all))),
      (in, conf, p, r) => new ExprMeta[ArrayTransform](in, conf, p, r) {
        override def convertToGpu(): GpuExpression = {
          GpuArrayTransform(childExprs.head.convertToGpu(), childExprs(1).convertToGpu())
        }
      }),
    expr[TransformKeys](
      "Transform keys in a map using a transform function",
      ExprChecks.projectOnly(TypeSig.MAP.nested(TypeSig.commonCudfTypes + TypeSig.DECIMAL_128_FULL +
          TypeSig.NULL + TypeSig.ARRAY + TypeSig.STRUCT + TypeSig.MAP),
        TypeSig.MAP.nested(TypeSig.all),
        Seq(
          ParamCheck("argument",
            TypeSig.MAP.nested(TypeSig.commonCudfTypes + TypeSig.DECIMAL_128_FULL + TypeSig.NULL +
                TypeSig.ARRAY + TypeSig.STRUCT + TypeSig.MAP),
            TypeSig.MAP.nested(TypeSig.all)),
          ParamCheck("function",
            // We need to be able to check for duplicate keys (equality)
            TypeSig.commonCudfTypes + TypeSig.DECIMAL_128_FULL + TypeSig.NULL,
            TypeSig.all - TypeSig.MAP.nested()))),
      (in, conf, p, r) => new ExprMeta[TransformKeys](in, conf, p, r) {
        override def tagExprForGpu(): Unit = {
          SQLConf.get.getConf(SQLConf.MAP_KEY_DEDUP_POLICY).toUpperCase match {
            case "EXCEPTION" => // Good we can support this
            case other =>
              willNotWorkOnGpu(s"$other is not supported for config setting" +
                  s" ${SQLConf.MAP_KEY_DEDUP_POLICY.key}")
          }
        }
        override def convertToGpu(): GpuExpression = {
          GpuTransformKeys(childExprs.head.convertToGpu(), childExprs(1).convertToGpu())
        }
      }),
    expr[TransformValues](
      "Transform values in a map using a transform function",
      ExprChecks.projectOnly(TypeSig.MAP.nested(TypeSig.commonCudfTypes + TypeSig.DECIMAL_128_FULL +
          TypeSig.NULL + TypeSig.ARRAY + TypeSig.STRUCT + TypeSig.MAP),
        TypeSig.MAP.nested(TypeSig.all),
        Seq(
          ParamCheck("argument",
            TypeSig.MAP.nested(TypeSig.commonCudfTypes + TypeSig.DECIMAL_128_FULL + TypeSig.NULL +
                TypeSig.ARRAY + TypeSig.STRUCT + TypeSig.MAP),
            TypeSig.MAP.nested(TypeSig.all)),
          ParamCheck("function",
            (TypeSig.commonCudfTypes + TypeSig.DECIMAL_128_FULL + TypeSig.NULL +
                TypeSig.ARRAY + TypeSig.STRUCT + TypeSig.MAP).nested(),
            TypeSig.all))),
      (in, conf, p, r) => new ExprMeta[TransformValues](in, conf, p, r) {
        override def convertToGpu(): GpuExpression = {
          GpuTransformValues(childExprs.head.convertToGpu(), childExprs(1).convertToGpu())
        }
      }),
    expr[StringLocate](
      "Substring search operator",
      ExprChecks.projectOnly(TypeSig.INT, TypeSig.INT,
        Seq(ParamCheck("substr", TypeSig.lit(TypeEnum.STRING), TypeSig.STRING),
          ParamCheck("str", TypeSig.STRING, TypeSig.STRING),
          ParamCheck("start", TypeSig.lit(TypeEnum.INT), TypeSig.INT))),
      (in, conf, p, r) => new TernaryExprMeta[StringLocate](in, conf, p, r) {
        override def convertToGpu(
            val0: Expression,
            val1: Expression,
            val2: Expression): GpuExpression =
          GpuStringLocate(val0, val1, val2)
      }),
    expr[Substring](
      "Substring operator",
      ExprChecks.projectOnly(TypeSig.STRING, TypeSig.STRING + TypeSig.BINARY,
        Seq(ParamCheck("str", TypeSig.STRING, TypeSig.STRING + TypeSig.BINARY),
          ParamCheck("pos", TypeSig.lit(TypeEnum.INT), TypeSig.INT),
          ParamCheck("len", TypeSig.lit(TypeEnum.INT), TypeSig.INT))),
      (in, conf, p, r) => new TernaryExprMeta[Substring](in, conf, p, r) {
        override def convertToGpu(
            column: Expression,
            position: Expression,
            length: Expression): GpuExpression =
          GpuSubstring(column, position, length)
      }),
    expr[SubstringIndex](
      "substring_index operator",
      ExprChecks.projectOnly(TypeSig.STRING, TypeSig.STRING,
        Seq(ParamCheck("str", TypeSig.STRING, TypeSig.STRING),
          ParamCheck("delim", TypeSig.lit(TypeEnum.STRING)
              .withPsNote(TypeEnum.STRING, "only a single character is allowed"), TypeSig.STRING),
          ParamCheck("count", TypeSig.lit(TypeEnum.INT), TypeSig.INT))),
      (in, conf, p, r) => new SubstringIndexMeta(in, conf, p, r)),
    expr[StringRepeat](
      "StringRepeat operator that repeats the given strings with numbers of times " +
        "given by repeatTimes",
      ExprChecks.projectOnly(TypeSig.STRING, TypeSig.STRING,
        Seq(ParamCheck("input", TypeSig.STRING, TypeSig.STRING),
          ParamCheck("repeatTimes", TypeSig.INT, TypeSig.INT))),
      (in, conf, p, r) => new BinaryExprMeta[StringRepeat](in, conf, p, r) {
        override def convertToGpu(
            input: Expression,
            repeatTimes: Expression): GpuExpression = GpuStringRepeat(input, repeatTimes)
      }),
    expr[StringReplace](
      "StringReplace operator",
      ExprChecks.projectOnly(TypeSig.STRING, TypeSig.STRING,
        Seq(ParamCheck("src", TypeSig.STRING, TypeSig.STRING),
          ParamCheck("search", TypeSig.lit(TypeEnum.STRING), TypeSig.STRING),
          ParamCheck("replace", TypeSig.lit(TypeEnum.STRING), TypeSig.STRING))),
      (in, conf, p, r) => new TernaryExprMeta[StringReplace](in, conf, p, r) {
        override def convertToGpu(
            column: Expression,
            target: Expression,
            replace: Expression): GpuExpression =
          GpuStringReplace(column, target, replace)
      }),
    expr[StringTrim](
      "StringTrim operator",
      ExprChecks.projectOnly(TypeSig.STRING, TypeSig.STRING,
        Seq(ParamCheck("src", TypeSig.STRING, TypeSig.STRING)),
        // Should really be an OptionalParam
        Some(RepeatingParamCheck("trimStr", TypeSig.lit(TypeEnum.STRING), TypeSig.STRING))),
      (in, conf, p, r) => new String2TrimExpressionMeta[StringTrim](in, conf, p, r) {
        override def convertToGpu(
            column: Expression,
            target: Option[Expression] = None): GpuExpression =
          GpuStringTrim(column, target)
      }),
    expr[StringTrimLeft](
      "StringTrimLeft operator",
      ExprChecks.projectOnly(TypeSig.STRING, TypeSig.STRING,
        Seq(ParamCheck("src", TypeSig.STRING, TypeSig.STRING)),
        // Should really be an OptionalParam
        Some(RepeatingParamCheck("trimStr", TypeSig.lit(TypeEnum.STRING), TypeSig.STRING))),
      (in, conf, p, r) =>
        new String2TrimExpressionMeta[StringTrimLeft](in, conf, p, r) {
          override def convertToGpu(
            column: Expression,
            target: Option[Expression] = None): GpuExpression =
            GpuStringTrimLeft(column, target)
        }),
    expr[StringTrimRight](
      "StringTrimRight operator",
      ExprChecks.projectOnly(TypeSig.STRING, TypeSig.STRING,
        Seq(ParamCheck("src", TypeSig.STRING, TypeSig.STRING)),
        // Should really be an OptionalParam
        Some(RepeatingParamCheck("trimStr", TypeSig.lit(TypeEnum.STRING), TypeSig.STRING))),
      (in, conf, p, r) =>
        new String2TrimExpressionMeta[StringTrimRight](in, conf, p, r) {
          override def convertToGpu(
              column: Expression,
              target: Option[Expression] = None): GpuExpression =
            GpuStringTrimRight(column, target)
        }),
    expr[StartsWith](
      "Starts with",
      ExprChecks.binaryProject(TypeSig.BOOLEAN, TypeSig.BOOLEAN,
        ("src", TypeSig.STRING, TypeSig.STRING),
        ("search", TypeSig.lit(TypeEnum.STRING), TypeSig.STRING)),
      (a, conf, p, r) => new BinaryExprMeta[StartsWith](a, conf, p, r) {
        override def convertToGpu(lhs: Expression, rhs: Expression): GpuExpression =
          GpuStartsWith(lhs, rhs)
      }),
    expr[EndsWith](
      "Ends with",
      ExprChecks.binaryProject(TypeSig.BOOLEAN, TypeSig.BOOLEAN,
        ("src", TypeSig.STRING, TypeSig.STRING),
        ("search", TypeSig.lit(TypeEnum.STRING), TypeSig.STRING)),
      (a, conf, p, r) => new BinaryExprMeta[EndsWith](a, conf, p, r) {
        override def convertToGpu(lhs: Expression, rhs: Expression): GpuExpression =
          GpuEndsWith(lhs, rhs)
      }),
    expr[Concat](
      "List/String concatenate",
      ExprChecks.projectOnly((TypeSig.STRING + TypeSig.ARRAY).nested(
        TypeSig.commonCudfTypes + TypeSig.NULL + TypeSig.DECIMAL_64),
        (TypeSig.STRING + TypeSig.BINARY + TypeSig.ARRAY).nested(TypeSig.all),
        repeatingParamCheck = Some(RepeatingParamCheck("input",
          (TypeSig.STRING + TypeSig.ARRAY).nested(
            TypeSig.commonCudfTypes + TypeSig.NULL + TypeSig.DECIMAL_64),
          (TypeSig.STRING + TypeSig.BINARY + TypeSig.ARRAY).nested(TypeSig.all)))),
      (a, conf, p, r) => new ComplexTypeMergingExprMeta[Concat](a, conf, p, r) {
        override def convertToGpu(child: Seq[Expression]): GpuExpression = GpuConcat(child)
      }),
    expr[ConcatWs](
      "Concatenates multiple input strings or array of strings into a single " +
        "string using a given separator",
      ExprChecks.projectOnly(TypeSig.STRING, TypeSig.STRING,
        repeatingParamCheck = Some(RepeatingParamCheck("input",
          (TypeSig.STRING + TypeSig.ARRAY).nested(TypeSig.STRING),
          (TypeSig.STRING + TypeSig.ARRAY).nested(TypeSig.STRING)))),
      (a, conf, p, r) => new ExprMeta[ConcatWs](a, conf, p, r) {
        override def tagExprForGpu(): Unit = {
          if (a.children.size <= 1) {
            // If only a separator specified and its a column, Spark returns an empty
            // string for all entries unless they are null, then it returns null.
            // This seems like edge case so instead of handling on GPU just fallback.
            willNotWorkOnGpu("Only specifying separator column not supported on GPU")
          }
        }
        override final def convertToGpu(): GpuExpression =
          GpuConcatWs(childExprs.map(_.convertToGpu()))
      }),
    expr[Murmur3Hash] (
      "Murmur3 hash operator",
      ExprChecks.projectOnly(TypeSig.INT, TypeSig.INT,
        repeatingParamCheck = Some(RepeatingParamCheck("input",
          (TypeSig.commonCudfTypes + TypeSig.NULL + TypeSig.DECIMAL_64 + TypeSig.STRUCT).nested(),
          TypeSig.all))),
      (a, conf, p, r) => new ExprMeta[Murmur3Hash](a, conf, p, r) {
        override val childExprs: Seq[BaseExprMeta[_]] = a.children
          .map(GpuOverrides.wrapExpr(_, conf, Some(this)))
        def convertToGpu(): GpuExpression =
          GpuMurmur3Hash(childExprs.map(_.convertToGpu()), a.seed)
      }),
    expr[Contains](
      "Contains",
      ExprChecks.binaryProject(TypeSig.BOOLEAN, TypeSig.BOOLEAN,
        ("src", TypeSig.STRING, TypeSig.STRING),
        ("search", TypeSig.lit(TypeEnum.STRING), TypeSig.STRING)),
      (a, conf, p, r) => new BinaryExprMeta[Contains](a, conf, p, r) {
        override def convertToGpu(lhs: Expression, rhs: Expression): GpuExpression =
          GpuContains(lhs, rhs)
      }),
    expr[Like](
      "Like",
      ExprChecks.binaryProject(TypeSig.BOOLEAN, TypeSig.BOOLEAN,
        ("src", TypeSig.STRING, TypeSig.STRING),
        ("search", TypeSig.lit(TypeEnum.STRING), TypeSig.STRING)),
      (a, conf, p, r) => new BinaryExprMeta[Like](a, conf, p, r) {
        override def convertToGpu(lhs: Expression, rhs: Expression): GpuExpression =
          GpuLike(lhs, rhs, a.escapeChar)
      }),
    expr[RLike](
      "RLike",
      ExprChecks.binaryProject(TypeSig.BOOLEAN, TypeSig.BOOLEAN,
        ("str", TypeSig.STRING, TypeSig.STRING),
        ("regexp", TypeSig.lit(TypeEnum.STRING), TypeSig.STRING)),
      (a, conf, p, r) => new GpuRLikeMeta(a, conf, p, r)).disabledByDefault(
      "The GPU implementation of rlike is not " +
      "compatible with Apache Spark. See the compatibility guide for more information."),
    expr[Length](
      "String character length or binary byte length",
      ExprChecks.unaryProject(TypeSig.INT, TypeSig.INT,
        TypeSig.STRING, TypeSig.STRING + TypeSig.BINARY),
      (a, conf, p, r) => new UnaryExprMeta[Length](a, conf, p, r) {
        override def convertToGpu(child: Expression): GpuExpression = GpuLength(child)
      }),
    expr[Size](
      "The size of an array or a map",
      ExprChecks.unaryProject(TypeSig.INT, TypeSig.INT,
        (TypeSig.ARRAY + TypeSig.MAP).nested(TypeSig.commonCudfTypes + TypeSig.NULL
            + TypeSig.DECIMAL_128_FULL + TypeSig.ARRAY + TypeSig.STRUCT + TypeSig.MAP),
        (TypeSig.ARRAY + TypeSig.MAP).nested(TypeSig.all)),
      (a, conf, p, r) => new UnaryExprMeta[Size](a, conf, p, r) {
        override def convertToGpu(child: Expression): GpuExpression =
          GpuSize(child, a.legacySizeOfNull)
      }),
    expr[UnscaledValue](
      "Convert a Decimal to an unscaled long value for some aggregation optimizations",
      ExprChecks.unaryProject(TypeSig.LONG, TypeSig.LONG,
        TypeSig.DECIMAL_64, TypeSig.DECIMAL_128_FULL),
      (a, conf, p, r) => new UnaryExprMeta[UnscaledValue](a, conf, p, r) {
        override val isFoldableNonLitAllowed: Boolean = true
        override def convertToGpu(child: Expression): GpuExpression = GpuUnscaledValue(child)
      }),
    expr[MakeDecimal](
      "Create a Decimal from an unscaled long value for some aggregation optimizations",
      ExprChecks.unaryProject(TypeSig.DECIMAL_64, TypeSig.DECIMAL_128_FULL,
        TypeSig.LONG, TypeSig.LONG),
      (a, conf, p, r) => new UnaryExprMeta[MakeDecimal](a, conf, p, r) {
        override def convertToGpu(child: Expression): GpuExpression =
          GpuMakeDecimal(child, a.precision, a.scale, a.nullOnOverflow)
      }),
    expr[Explode](
      "Given an input array produces a sequence of rows for each value in the array",
      ExprChecks.unaryProject(
        // Here is a walk-around representation, since multi-level nested type is not supported yet.
        // related issue: https://github.com/NVIDIA/spark-rapids/issues/1901
        TypeSig.ARRAY.nested(TypeSig.commonCudfTypes + TypeSig.NULL + TypeSig.DECIMAL_128_FULL +
            TypeSig.ARRAY + TypeSig.STRUCT + TypeSig.MAP),
        TypeSig.ARRAY.nested(TypeSig.all),
        (TypeSig.ARRAY + TypeSig.MAP).nested(TypeSig.commonCudfTypes + TypeSig.NULL +
            TypeSig.DECIMAL_128_FULL + TypeSig.ARRAY + TypeSig.STRUCT + TypeSig.MAP),
        (TypeSig.ARRAY + TypeSig.MAP).nested(TypeSig.all)),
      (a, conf, p, r) => new GeneratorExprMeta[Explode](a, conf, p, r) {
        override val supportOuter: Boolean = true
        override def convertToGpu(): GpuExpression = GpuExplode(childExprs.head.convertToGpu())
      }),
    expr[PosExplode](
      "Given an input array produces a sequence of rows for each value in the array",
      ExprChecks.unaryProject(
        // Here is a walk-around representation, since multi-level nested type is not supported yet.
        // related issue: https://github.com/NVIDIA/spark-rapids/issues/1901
        TypeSig.ARRAY.nested(TypeSig.commonCudfTypes + TypeSig.NULL + TypeSig.DECIMAL_128_FULL +
            TypeSig.ARRAY + TypeSig.STRUCT + TypeSig.MAP),
        TypeSig.ARRAY.nested(TypeSig.all),
        (TypeSig.ARRAY + TypeSig.MAP).nested(TypeSig.commonCudfTypes + TypeSig.NULL +
            TypeSig.DECIMAL_128_FULL + TypeSig.ARRAY + TypeSig.STRUCT + TypeSig.MAP),
        (TypeSig.ARRAY + TypeSig.MAP).nested(TypeSig.all)),
      (a, conf, p, r) => new GeneratorExprMeta[PosExplode](a, conf, p, r) {
        override val supportOuter: Boolean = true
        override def convertToGpu(): GpuExpression = GpuPosExplode(childExprs.head.convertToGpu())
      }),
    expr[CollectList](
      "Collect a list of non-unique elements, not supported in reduction",
      // GpuCollectList is not yet supported in Reduction context.
      ExprChecks.aggNotReduction(
        TypeSig.ARRAY.nested(TypeSig.commonCudfTypes + TypeSig.DECIMAL_128_FULL +
            TypeSig.NULL + TypeSig.STRUCT + TypeSig.ARRAY + TypeSig.MAP),
        TypeSig.ARRAY.nested(TypeSig.all),
        Seq(ParamCheck("input",
          (TypeSig.commonCudfTypes + TypeSig.DECIMAL_128_FULL +
              TypeSig.NULL + TypeSig.STRUCT + TypeSig.ARRAY + TypeSig.MAP).nested(),
          TypeSig.all))),
      (c, conf, p, r) => new TypedImperativeAggExprMeta[CollectList](c, conf, p, r) {
        override def convertToGpu(childExprs: Seq[Expression]): GpuExpression =
          GpuCollectList(childExprs.head, c.mutableAggBufferOffset, c.inputAggBufferOffset)

        override def aggBufferAttribute: AttributeReference = {
          val aggBuffer = c.aggBufferAttributes.head
          aggBuffer.copy(dataType = c.dataType)(aggBuffer.exprId, aggBuffer.qualifier)
        }

        override def createCpuToGpuBufferConverter(): CpuToGpuAggregateBufferConverter =
          new CpuToGpuCollectBufferConverter(c.child.dataType)

        override def createGpuToCpuBufferConverter(): GpuToCpuAggregateBufferConverter =
          new GpuToCpuCollectBufferConverter()

        override val supportBufferConversion: Boolean = true

        // Last does not overflow, so it doesn't need the ANSI check
        override val needsAnsiCheck: Boolean = false
      }),
    expr[CollectSet](
      "Collect a set of unique elements, not supported in reduction",
      // GpuCollectSet is not yet supported in Reduction context.
      // Compared to CollectList, StructType is NOT in GpuCollectSet because underlying
      // method drop_list_duplicates doesn't support nested types.
      ExprChecks.aggNotReduction(
        TypeSig.ARRAY.nested(TypeSig.commonCudfTypes + TypeSig.DECIMAL_128_FULL +
            TypeSig.NULL + TypeSig.STRUCT),
        TypeSig.ARRAY.nested(TypeSig.all),
        Seq(ParamCheck("input",
          (TypeSig.commonCudfTypes + TypeSig.DECIMAL_128_FULL +
              TypeSig.NULL + TypeSig.STRUCT).nested(),
          TypeSig.all))),
      (c, conf, p, r) => new TypedImperativeAggExprMeta[CollectSet](c, conf, p, r) {
        override def convertToGpu(childExprs: Seq[Expression]): GpuExpression =
          GpuCollectSet(childExprs.head, c.mutableAggBufferOffset, c.inputAggBufferOffset)

        override def aggBufferAttribute: AttributeReference = {
          val aggBuffer = c.aggBufferAttributes.head
          aggBuffer.copy(dataType = c.dataType)(aggBuffer.exprId, aggBuffer.qualifier)
        }

        override def createCpuToGpuBufferConverter(): CpuToGpuAggregateBufferConverter =
          new CpuToGpuCollectBufferConverter(c.child.dataType)

        override def createGpuToCpuBufferConverter(): GpuToCpuAggregateBufferConverter =
          new GpuToCpuCollectBufferConverter()

        override val supportBufferConversion: Boolean = true

        // Last does not overflow, so it doesn't need the ANSI check
        override val needsAnsiCheck: Boolean = false
      }),
    expr[StddevPop](
      "Aggregation computing population standard deviation",
      ExprChecks.groupByOnly(
        TypeSig.DOUBLE, TypeSig.DOUBLE,
        Seq(ParamCheck("input", TypeSig.DOUBLE, TypeSig.DOUBLE))),
      (a, conf, p, r) => new AggExprMeta[StddevPop](a, conf, p, r) {
        override def convertToGpu(childExprs: Seq[Expression]): GpuExpression = {
          val legacyStatisticalAggregate = ShimLoader.getSparkShims.getLegacyStatisticalAggregate
          GpuStddevPop(childExprs.head, !legacyStatisticalAggregate)
        }
      }),
    expr[StddevSamp](
      "Aggregation computing sample standard deviation",
      ExprChecks.aggNotReduction(
          TypeSig.DOUBLE, TypeSig.DOUBLE,
          Seq(ParamCheck("input", TypeSig.DOUBLE,
            TypeSig.DOUBLE))),
        (a, conf, p, r) => new AggExprMeta[StddevSamp](a, conf, p, r) {
          override def convertToGpu(childExprs: Seq[Expression]): GpuExpression = {
            val legacyStatisticalAggregate = ShimLoader.getSparkShims.getLegacyStatisticalAggregate
            GpuStddevSamp(childExprs.head, !legacyStatisticalAggregate)
          }
        }),
    expr[VariancePop](
      "Aggregation computing population variance",
      ExprChecks.groupByOnly(
        TypeSig.DOUBLE, TypeSig.DOUBLE,
        Seq(ParamCheck("input", TypeSig.DOUBLE, TypeSig.DOUBLE))),
      (a, conf, p, r) => new AggExprMeta[VariancePop](a, conf, p, r) {
        override def convertToGpu(childExprs: Seq[Expression]): GpuExpression = {
          val legacyStatisticalAggregate = ShimLoader.getSparkShims.getLegacyStatisticalAggregate
          GpuVariancePop(childExprs.head, !legacyStatisticalAggregate)
        }
      }),
    expr[VarianceSamp](
      "Aggregation computing sample variance",
      ExprChecks.groupByOnly(
        TypeSig.DOUBLE, TypeSig.DOUBLE,
        Seq(ParamCheck("input", TypeSig.DOUBLE, TypeSig.DOUBLE))),
      (a, conf, p, r) => new AggExprMeta[VarianceSamp](a, conf, p, r) {
        override def convertToGpu(childExprs: Seq[Expression]): GpuExpression = {
          val legacyStatisticalAggregate = ShimLoader.getSparkShims.getLegacyStatisticalAggregate
          GpuVarianceSamp(childExprs.head, !legacyStatisticalAggregate)
        }
      }),
    expr[ApproximatePercentile](
      "Approximate percentile",
      ExprChecks.groupByOnly(
        // note that output can be single number or array depending on whether percentiles param
        // is a single number or an array
        TypeSig.gpuNumeric + TypeSig.DECIMAL_128_FULL +
            TypeSig.ARRAY.nested(TypeSig.gpuNumeric + TypeSig.DECIMAL_128_FULL),
        TypeSig.numeric + TypeSig.DATE + TypeSig.TIMESTAMP + TypeSig.ARRAY.nested(
          TypeSig.numeric + TypeSig.DATE + TypeSig.TIMESTAMP),
        Seq(
          ParamCheck("input",
            TypeSig.gpuNumeric + TypeSig.DECIMAL_128_FULL,
            TypeSig.numeric + TypeSig.DATE + TypeSig.TIMESTAMP),
          ParamCheck("percentage",
            TypeSig.DOUBLE + TypeSig.ARRAY.nested(TypeSig.DOUBLE),
            TypeSig.DOUBLE + TypeSig.ARRAY.nested(TypeSig.DOUBLE)),
          ParamCheck("accuracy", TypeSig.INT, TypeSig.INT))),
      (c, conf, p, r) => new TypedImperativeAggExprMeta[ApproximatePercentile](c, conf, p, r) {

        override def tagAggForGpu(): Unit = {
          // check if the percentile expression can be supported on GPU
          childExprs(1).wrapped match {
            case lit: Literal => lit.value match {
              case null =>
                willNotWorkOnGpu(
                  "approx_percentile on GPU only supports non-null literal percentiles")
              case a: ArrayData if a.numElements == 0 =>
                willNotWorkOnGpu(
                  "approx_percentile on GPU does not support empty percentiles arrays")
              case a: ArrayData if (0 until a.numElements).exists(a.isNullAt) =>
                willNotWorkOnGpu(
                  "approx_percentile on GPU does not support percentiles arrays containing nulls")
              case _ =>
                // this is fine
            }
            case _ =>
              willNotWorkOnGpu("approx_percentile on GPU only supports literal percentiles")
          }
        }

        override def convertToGpu(childExprs: Seq[Expression]): GpuExpression =
          GpuApproximatePercentile(childExprs.head,
              childExprs(1).asInstanceOf[GpuLiteral],
              childExprs(2).asInstanceOf[GpuLiteral])

        override def aggBufferAttribute: AttributeReference = {
          // Spark's ApproxPercentile has an aggregation buffer named "buf" with type "BinaryType"
          // so we need to replace that here with the GPU aggregation buffer reference, which is
          // a t-digest type
          val aggBuffer = c.aggBufferAttributes.head
          aggBuffer.copy(dataType = CudfTDigest.dataType)(aggBuffer.exprId, aggBuffer.qualifier)
        }
      }).disabledByDefault("The GPU implementation of approx_percentile is not bit-for-bit " +
          "compatible with Apache Spark. See the compatibility guide for more information."),
    expr[GetJsonObject](
      "Extracts a json object from path",
      ExprChecks.projectOnly(
        TypeSig.STRING, TypeSig.STRING, Seq(ParamCheck("json", TypeSig.STRING, TypeSig.STRING),
          ParamCheck("path", TypeSig.lit(TypeEnum.STRING), TypeSig.STRING))),
      (a, conf, p, r) => new BinaryExprMeta[GetJsonObject](a, conf, p, r) {
        override def convertToGpu(lhs: Expression, rhs: Expression): GpuExpression =
          GpuGetJsonObject(lhs, rhs)
      }
    ),
    expr[ScalarSubquery](
      "Subquery that will return only one row and one column",
      ExprChecks.projectOnly(
        TypeSig.commonCudfTypes + TypeSig.NULL + TypeSig.DECIMAL_128_FULL,
        TypeSig.commonCudfTypes + TypeSig.NULL + TypeSig.DECIMAL_128_FULL,
        Nil, None),
      (a, conf, p, r) => new ExprMeta[ScalarSubquery](a, conf, p, r) {
        override def convertToGpu(): GpuExpression = GpuScalarSubquery(a.plan, a.exprId)
      }
    ),
    expr[CreateMap](
      desc = "Create a map",
      CreateMapCheck,
      (a, conf, p, r) => new ExprMeta[CreateMap](a, conf, p, r) {
        override def convertToGpu(): GpuExpression = GpuCreateMap(childExprs.map(_.convertToGpu()))
      }
    )
  ).map(r => (r.getClassFor.asSubclass(classOf[Expression]), r)).toMap

  // Shim expressions should be last to allow overrides with shim-specific versions
  val expressions: Map[Class[_ <: Expression], ExprRule[_ <: Expression]] =
    commonExpressions ++ TimeStamp.getExprs ++ GpuHiveOverrides.exprs ++
        ShimLoader.getSparkShims.getExprs

  def wrapScan[INPUT <: Scan](
      scan: INPUT,
      conf: RapidsConf,
      parent: Option[RapidsMeta[_, _, _]]): ScanMeta[INPUT] =
    scans.get(scan.getClass)
      .map(r => r.wrap(scan, conf, parent, r).asInstanceOf[ScanMeta[INPUT]])
      .getOrElse(new RuleNotFoundScanMeta(scan, conf, parent))

  val commonScans: Map[Class[_ <: Scan], ScanRule[_ <: Scan]] = Seq(
    GpuOverrides.scan[CSVScan](
      "CSV parsing",
      (a, conf, p, r) => new ScanMeta[CSVScan](a, conf, p, r) {
        override def tagSelfForGpu(): Unit = GpuCSVScan.tagSupport(this)

        override def convertToGpu(): Scan =
          GpuCSVScan(a.sparkSession,
            a.fileIndex,
            a.dataSchema,
            a.readDataSchema,
            a.readPartitionSchema,
            a.options,
            a.partitionFilters,
            a.dataFilters,
            conf.maxReadBatchSizeRows,
            conf.maxReadBatchSizeBytes)
      })).map(r => (r.getClassFor.asSubclass(classOf[Scan]), r)).toMap

  val scans: Map[Class[_ <: Scan], ScanRule[_ <: Scan]] =
    commonScans ++ ShimLoader.getSparkShims.getScans

  def wrapPart[INPUT <: Partitioning](
      part: INPUT,
      conf: RapidsConf,
      parent: Option[RapidsMeta[_, _, _]]): PartMeta[INPUT] =
    parts.get(part.getClass)
      .map(r => r.wrap(part, conf, parent, r).asInstanceOf[PartMeta[INPUT]])
      .getOrElse(new RuleNotFoundPartMeta(part, conf, parent))

  val parts : Map[Class[_ <: Partitioning], PartRule[_ <: Partitioning]] = Seq(
    part[HashPartitioning](
      "Hash based partitioning",
      // This needs to match what murmur3 supports.
      PartChecks(RepeatingParamCheck("hash_key",
        (TypeSig.commonCudfTypes + TypeSig.NULL + TypeSig.DECIMAL_64 + TypeSig.STRUCT).nested(),
        TypeSig.all)),
      (hp, conf, p, r) => new PartMeta[HashPartitioning](hp, conf, p, r) {
        override val childExprs: Seq[BaseExprMeta[_]] =
          hp.expressions.map(GpuOverrides.wrapExpr(_, conf, Some(this)))

        override def convertToGpu(): GpuPartitioning =
          GpuHashPartitioning(childExprs.map(_.convertToGpu()), hp.numPartitions)
      }),
    part[RangePartitioning](
      "Range partitioning",
      PartChecks(RepeatingParamCheck("order_key",
        (pluginSupportedOrderableSig + TypeSig.DECIMAL_128_FULL + TypeSig.STRUCT).nested(),
        TypeSig.orderable)),
      (rp, conf, p, r) => new PartMeta[RangePartitioning](rp, conf, p, r) {
        override val childExprs: Seq[BaseExprMeta[_]] =
          rp.ordering.map(GpuOverrides.wrapExpr(_, conf, Some(this)))

        override def convertToGpu(): GpuPartitioning = {
          if (rp.numPartitions > 1) {
            val gpuOrdering = childExprs.map(_.convertToGpu()).asInstanceOf[Seq[SortOrder]]
            GpuRangePartitioning(gpuOrdering, rp.numPartitions)
          } else {
            GpuSinglePartitioning
          }
        }
      }),
    part[RoundRobinPartitioning](
      "Round robin partitioning",
      PartChecks(),
      (rrp, conf, p, r) => new PartMeta[RoundRobinPartitioning](rrp, conf, p, r) {
        override def convertToGpu(): GpuPartitioning = {
          GpuRoundRobinPartitioning(rrp.numPartitions)
        }
      }),
    part[SinglePartition.type](
      "Single partitioning",
      PartChecks(),
      (sp, conf, p, r) => new PartMeta[SinglePartition.type](sp, conf, p, r) {
        override def convertToGpu(): GpuPartitioning = GpuSinglePartitioning
      })
  ).map(r => (r.getClassFor.asSubclass(classOf[Partitioning]), r)).toMap

  def wrapDataWriteCmds[INPUT <: DataWritingCommand](
      writeCmd: INPUT,
      conf: RapidsConf,
      parent: Option[RapidsMeta[_, _, _]]): DataWritingCommandMeta[INPUT] =
    dataWriteCmds.get(writeCmd.getClass)
      .map(r => r.wrap(writeCmd, conf, parent, r).asInstanceOf[DataWritingCommandMeta[INPUT]])
      .getOrElse(new RuleNotFoundDataWritingCommandMeta(writeCmd, conf, parent))

  val dataWriteCmds: Map[Class[_ <: DataWritingCommand],
      DataWritingCommandRule[_ <: DataWritingCommand]] = Seq(
    dataWriteCmd[InsertIntoHadoopFsRelationCommand](
      "Write to Hadoop filesystem",
      (a, conf, p, r) => new InsertIntoHadoopFsRelationCommandMeta(a, conf, p, r)),
    dataWriteCmd[CreateDataSourceTableAsSelectCommand](
      "Create table with select command",
      (a, conf, p, r) => new CreateDataSourceTableAsSelectCommandMeta(a, conf, p, r))
  ).map(r => (r.getClassFor.asSubclass(classOf[DataWritingCommand]), r)).toMap

  def wrapPlan[INPUT <: SparkPlan](
      plan: INPUT,
      conf: RapidsConf,
      parent: Option[RapidsMeta[_, _, _]]): SparkPlanMeta[INPUT]  =
    execs.get(plan.getClass)
      .map(r => r.wrap(plan, conf, parent, r).asInstanceOf[SparkPlanMeta[INPUT]])
      .getOrElse(new RuleNotFoundSparkPlanMeta(plan, conf, parent))

  val commonExecs: Map[Class[_ <: SparkPlan], ExecRule[_ <: SparkPlan]] = Seq(
    exec[GenerateExec] (
      "The backend for operations that generate more output rows than input rows like explode",
      ExecChecks(
        (TypeSig.commonCudfTypes + TypeSig.NULL + TypeSig.DECIMAL_128_FULL + TypeSig.ARRAY +
            TypeSig.STRUCT + TypeSig.MAP).nested(),
        TypeSig.all),
      (gen, conf, p, r) => new GpuGenerateExecSparkPlanMeta(gen, conf, p, r)),
    exec[ProjectExec](
      "The backend for most select, withColumn and dropColumn statements",
      ExecChecks(
        (TypeSig.commonCudfTypes + TypeSig.NULL + TypeSig.STRUCT + TypeSig.MAP +
            TypeSig.ARRAY + TypeSig.DECIMAL_128_FULL).nested(),
        TypeSig.all),
      (proj, conf, p, r) => new GpuProjectExecMeta(proj, conf, p, r)),
    exec[RangeExec](
      "The backend for range operator",
      ExecChecks(TypeSig.LONG, TypeSig.LONG),
      (range, conf, p, r) => {
        new SparkPlanMeta[RangeExec](range, conf, p, r) {
          override def convertToGpu(): GpuExec =
            GpuRangeExec(range.start, range.end, range.step, range.numSlices, range.output,
              conf.gpuTargetBatchSizeBytes)
        }
      }),
    exec[BatchScanExec](
      "The backend for most file input",
      ExecChecks(
        (TypeSig.commonCudfTypes + TypeSig.STRUCT + TypeSig.MAP + TypeSig.ARRAY +
            TypeSig.DECIMAL_128_FULL).nested(),
        TypeSig.all),
      (p, conf, parent, r) => new SparkPlanMeta[BatchScanExec](p, conf, parent, r) {
        override val childScans: scala.Seq[ScanMeta[_]] =
          Seq(GpuOverrides.wrapScan(p.scan, conf, Some(this)))

        override def convertToGpu(): GpuExec =
          GpuBatchScanExec(p.output, childScans.head.convertToGpu())
      }),
    exec[CoalesceExec](
      "The backend for the dataframe coalesce method",
      ExecChecks((_gpuCommonTypes + TypeSig.DECIMAL_128_FULL + TypeSig.STRUCT + TypeSig.ARRAY +
          TypeSig.MAP).nested(),
        TypeSig.all),
      (coalesce, conf, parent, r) => new SparkPlanMeta[CoalesceExec](coalesce, conf, parent, r) {
        override def convertToGpu(): GpuExec =
          GpuCoalesceExec(coalesce.numPartitions, childPlans.head.convertIfNeeded())
      }),
    exec[DataWritingCommandExec](
      "Writing data",
      ExecChecks((TypeSig.commonCudfTypes + TypeSig.DECIMAL_128_FULL +
          TypeSig.STRUCT.withPsNote(TypeEnum.STRUCT, "Only supported for Parquet") +
          TypeSig.MAP.withPsNote(TypeEnum.MAP, "Only supported for Parquet") +
          TypeSig.ARRAY.withPsNote(TypeEnum.ARRAY, "Only supported for Parquet")).nested(),
        TypeSig.all),
      (p, conf, parent, r) => new SparkPlanMeta[DataWritingCommandExec](p, conf, parent, r) {
        override val childDataWriteCmds: scala.Seq[DataWritingCommandMeta[_]] =
          Seq(GpuOverrides.wrapDataWriteCmds(p.cmd, conf, Some(this)))

        override def convertToGpu(): GpuExec =
          GpuDataWritingCommandExec(childDataWriteCmds.head.convertToGpu(),
            childPlans.head.convertIfNeeded())
      }),
    exec[TakeOrderedAndProjectExec](
      "Take the first limit elements as defined by the sortOrder, and do projection if needed",
      // The SortOrder TypeSig will govern what types can actually be used as sorting key data type.
      // The types below are allowed as inputs and outputs.
      ExecChecks((pluginSupportedOrderableSig + TypeSig.DECIMAL_128_FULL +
          TypeSig.ARRAY + TypeSig.STRUCT + TypeSig.MAP).nested(), TypeSig.all),
      (takeExec, conf, p, r) =>
        new SparkPlanMeta[TakeOrderedAndProjectExec](takeExec, conf, p, r) {
          val sortOrder: Seq[BaseExprMeta[SortOrder]] =
            takeExec.sortOrder.map(GpuOverrides.wrapExpr(_, conf, Some(this)))
          val projectList: Seq[BaseExprMeta[NamedExpression]] =
            takeExec.projectList.map(GpuOverrides.wrapExpr(_, conf, Some(this)))
          override val childExprs: Seq[BaseExprMeta[_]] = sortOrder ++ projectList

          override def convertToGpu(): GpuExec = {
            // To avoid metrics confusion we split a single stage up into multiple parts but only
            // if there are multiple partitions to make it worth doing.
            val so = sortOrder.map(_.convertToGpu().asInstanceOf[SortOrder])
            if (takeExec.child.outputPartitioning.numPartitions == 1) {
              GpuTopN(takeExec.limit, so,
                projectList.map(_.convertToGpu().asInstanceOf[NamedExpression]),
                childPlans.head.convertIfNeeded())(takeExec.sortOrder)
            } else {
              GpuTopN(
                takeExec.limit,
                so,
                projectList.map(_.convertToGpu().asInstanceOf[NamedExpression]),
                ShimLoader.getSparkShims.getGpuShuffleExchangeExec(
                  GpuSinglePartitioning,
                  GpuTopN(
                    takeExec.limit,
                    so,
                    takeExec.child.output,
                    childPlans.head.convertIfNeeded())(takeExec.sortOrder),
                  SinglePartition))(takeExec.sortOrder)
            }
          }
        }),
    exec[LocalLimitExec](
      "Per-partition limiting of results",
      ExecChecks((TypeSig.commonCudfTypes + TypeSig.DECIMAL_128_FULL + TypeSig.NULL +
          TypeSig.STRUCT + TypeSig.ARRAY + TypeSig.MAP).nested(),
        TypeSig.all),
      (localLimitExec, conf, p, r) =>
        new SparkPlanMeta[LocalLimitExec](localLimitExec, conf, p, r) {
          override def convertToGpu(): GpuExec =
            GpuLocalLimitExec(localLimitExec.limit, childPlans.head.convertIfNeeded())
        }),
    exec[GlobalLimitExec](
      "Limiting of results across partitions",
      ExecChecks((TypeSig.commonCudfTypes + TypeSig.DECIMAL_128_FULL + TypeSig.NULL +
          TypeSig.STRUCT + TypeSig.ARRAY + TypeSig.MAP).nested(),
        TypeSig.all),
      (globalLimitExec, conf, p, r) =>
        new SparkPlanMeta[GlobalLimitExec](globalLimitExec, conf, p, r) {
          override def convertToGpu(): GpuExec =
            GpuGlobalLimitExec(globalLimitExec.limit, childPlans.head.convertIfNeeded())
        }),
    exec[CollectLimitExec](
      "Reduce to single partition and apply limit",
      ExecChecks((TypeSig.commonCudfTypes + TypeSig.DECIMAL_128_FULL + TypeSig.NULL +
          TypeSig.STRUCT + TypeSig.ARRAY + TypeSig.MAP).nested(),
        TypeSig.all),
      (collectLimitExec, conf, p, r) => new GpuCollectLimitMeta(collectLimitExec, conf, p, r))
        .disabledByDefault("Collect Limit replacement can be slower on the GPU, if huge number " +
            "of rows in a batch it could help by limiting the number of rows transferred from " +
            "GPU to CPU"),
    exec[FilterExec](
      "The backend for most filter statements",
      ExecChecks((TypeSig.commonCudfTypes + TypeSig.NULL + TypeSig.STRUCT + TypeSig.MAP +
          TypeSig.ARRAY + TypeSig.DECIMAL_128_FULL).nested(), TypeSig.all),
      (filter, conf, p, r) => new SparkPlanMeta[FilterExec](filter, conf, p, r) {
        override def convertToGpu(): GpuExec =
          GpuFilterExec(childExprs.head.convertToGpu(), childPlans.head.convertIfNeeded())
      }),
    exec[ShuffleExchangeExec](
      "The backend for most data being exchanged between processes",
      ExecChecks((TypeSig.commonCudfTypes + TypeSig.NULL + TypeSig.DECIMAL_128_FULL +
          TypeSig.ARRAY + TypeSig.STRUCT + TypeSig.MAP).nested()
          .withPsNote(TypeEnum.STRUCT, "Round-robin partitioning is not supported for nested " +
              s"structs if ${SQLConf.SORT_BEFORE_REPARTITION.key} is true")
          .withPsNote(TypeEnum.ARRAY, "Round-robin partitioning is not supported if " +
              s"${SQLConf.SORT_BEFORE_REPARTITION.key} is true")
          .withPsNote(TypeEnum.MAP, "Round-robin partitioning is not supported if " +
              s"${SQLConf.SORT_BEFORE_REPARTITION.key} is true"),
        TypeSig.all),
      (shuffle, conf, p, r) => new GpuShuffleMeta(shuffle, conf, p, r)),
    exec[UnionExec](
      "The backend for the union operator",
      ExecChecks((TypeSig.commonCudfTypes + TypeSig.NULL + TypeSig.DECIMAL_128_FULL +
          TypeSig.MAP + TypeSig.ARRAY + TypeSig.STRUCT).nested()
        .withPsNote(TypeEnum.STRUCT,
          "unionByName will not optionally impute nulls for missing struct fields " +
          "when the column is a struct and there are non-overlapping fields"), TypeSig.all),
      (union, conf, p, r) => new SparkPlanMeta[UnionExec](union, conf, p, r) {
        override def convertToGpu(): GpuExec =
          GpuUnionExec(childPlans.map(_.convertIfNeeded()))
      }),
    exec[BroadcastExchangeExec](
      "The backend for broadcast exchange of data",
      ExecChecks((TypeSig.commonCudfTypes + TypeSig.NULL + TypeSig.DECIMAL_128_FULL +
          TypeSig.ARRAY + TypeSig.STRUCT + TypeSig.MAP).nested(TypeSig.commonCudfTypes +
          TypeSig.NULL + TypeSig.DECIMAL_128_FULL + TypeSig.STRUCT),
        TypeSig.all),
      (exchange, conf, p, r) => new GpuBroadcastMeta(exchange, conf, p, r)),
    exec[BroadcastNestedLoopJoinExec](
      "Implementation of join using brute force. Full outer joins and joins where the " +
          "broadcast side matches the join side (e.g.: LeftOuter with left broadcast) are not " +
          "supported",
      JoinTypeChecks.nonEquiJoinChecks,
      (join, conf, p, r) => new GpuBroadcastNestedLoopJoinMeta(join, conf, p, r)),
    exec[CartesianProductExec](
      "Implementation of join using brute force",
      ExecChecks((TypeSig.commonCudfTypes + TypeSig.NULL + TypeSig.DECIMAL_128_FULL +
          TypeSig.ARRAY + TypeSig.MAP + TypeSig.STRUCT)
          .nested(TypeSig.commonCudfTypes + TypeSig.NULL + TypeSig.DECIMAL_128_FULL +
              TypeSig.ARRAY + TypeSig.MAP + TypeSig.STRUCT),
        TypeSig.all),
      (join, conf, p, r) => new SparkPlanMeta[CartesianProductExec](join, conf, p, r) {
        val condition: Option[BaseExprMeta[_]] =
          join.condition.map(GpuOverrides.wrapExpr(_, conf, Some(this)))

        override val childExprs: Seq[BaseExprMeta[_]] = condition.toSeq

        override def convertToGpu(): GpuExec = {
          val Seq(left, right) = childPlans.map(_.convertIfNeeded())
          val joinExec = GpuCartesianProductExec(
            left,
            right,
            None,
            conf.gpuTargetBatchSizeBytes)
          // The GPU does not yet support conditional joins, so conditions are implemented
          // as a filter after the join when possible.
          condition.map(c => GpuFilterExec(c.convertToGpu(), joinExec)).getOrElse(joinExec)
        }
      }),
    exec[HashAggregateExec](
      "The backend for hash based aggregations",
      ExecChecks(
        (TypeSig.commonCudfTypes + TypeSig.NULL + TypeSig.DECIMAL_128_FULL +
          TypeSig.MAP + TypeSig.ARRAY + TypeSig.STRUCT)
            .nested()
            .withPsNote(TypeEnum.ARRAY, "not allowed for grouping expressions")
            .withPsNote(TypeEnum.MAP, "not allowed for grouping expressions")
            .withPsNote(TypeEnum.STRUCT,
              "not allowed for grouping expressions if containing Array or Map as child"),
        TypeSig.all),
      (agg, conf, p, r) => new GpuHashAggregateMeta(agg, conf, p, r)),
    exec[ObjectHashAggregateExec](
      "The backend for hash based aggregations supporting TypedImperativeAggregate functions",
      ExecChecks(
<<<<<<< HEAD
        (TypeSig.commonCudfTypes + TypeSig.NULL + TypeSig.DECIMAL_128_FULL +
          TypeSig.MAP + TypeSig.ARRAY + TypeSig.STRUCT)
=======
        // note that binary input is allowed here but there are additional checks later on to
        // check that we have can support binary in the context of aggregate buffer conversions
        (TypeSig.commonCudfTypes + TypeSig.NULL + TypeSig.DECIMAL_64 +
          TypeSig.MAP + TypeSig.ARRAY + TypeSig.STRUCT + TypeSig.BINARY)
>>>>>>> e608ee7a
            .nested()
            .withPsNote(TypeEnum.BINARY, "only allowed when aggregate buffers can be " +
              "converted between CPU and GPU")
            .withPsNote(TypeEnum.ARRAY, "not allowed for grouping expressions")
            .withPsNote(TypeEnum.MAP, "not allowed for grouping expressions")
            .withPsNote(TypeEnum.STRUCT,
              "not allowed for grouping expressions if containing Array or Map as child"),
        TypeSig.all),
      (agg, conf, p, r) => new GpuObjectHashAggregateExecMeta(agg, conf, p, r)),
    exec[SortAggregateExec](
      "The backend for sort based aggregations",
      ExecChecks(
<<<<<<< HEAD
        (TypeSig.commonCudfTypes + TypeSig.NULL + TypeSig.DECIMAL_128_FULL +
            TypeSig.MAP + TypeSig.ARRAY + TypeSig.STRUCT)
=======
        (TypeSig.commonCudfTypes + TypeSig.NULL + TypeSig.DECIMAL_64 +
            TypeSig.MAP + TypeSig.ARRAY + TypeSig.STRUCT + TypeSig.BINARY)
>>>>>>> e608ee7a
            .nested()
            .withPsNote(TypeEnum.BINARY, "only allowed when aggregate buffers can be " +
              "converted between CPU and GPU")
            .withPsNote(TypeEnum.ARRAY, "not allowed for grouping expressions")
            .withPsNote(TypeEnum.MAP, "not allowed for grouping expressions")
            .withPsNote(TypeEnum.STRUCT,
              "not allowed for grouping expressions if containing Array or Map as child"),
        TypeSig.all),
      (agg, conf, p, r) => new GpuSortAggregateExecMeta(agg, conf, p, r)),
    exec[SortExec](
      "The backend for the sort operator",
      // The SortOrder TypeSig will govern what types can actually be used as sorting key data type.
      // The types below are allowed as inputs and outputs.
<<<<<<< HEAD
      ExecChecks((pluginSupportedOrderableSig + TypeSig.DECIMAL_128_FULL + TypeSig.ARRAY +
          TypeSig.STRUCT + TypeSig.MAP).nested(), TypeSig.all),
=======
      ExecChecks(pluginSupportedOrderableSig + (TypeSig.ARRAY + TypeSig.STRUCT +
          TypeSig.MAP + TypeSig.BINARY).nested(), TypeSig.all),
>>>>>>> e608ee7a
      (sort, conf, p, r) => new GpuSortMeta(sort, conf, p, r)),
    exec[ExpandExec](
      "The backend for the expand operator",
      ExecChecks(
        (TypeSig.commonCudfTypes + TypeSig.NULL + TypeSig.DECIMAL_64 +
            TypeSig.STRUCT + TypeSig.ARRAY + TypeSig.MAP).nested(),
        TypeSig.all),
      (expand, conf, p, r) => new GpuExpandExecMeta(expand, conf, p, r)),
    exec[WindowExec](
      "Window-operator backend",
      ExecChecks((TypeSig.commonCudfTypes + TypeSig.NULL + TypeSig.DECIMAL_128_FULL +
          TypeSig.STRUCT + TypeSig.ARRAY + TypeSig.MAP).nested(),
        TypeSig.all,
        Map("partitionSpec" ->
            InputCheck(TypeSig.commonCudfTypes + TypeSig.NULL + TypeSig.DECIMAL_64, TypeSig.all))),
      (windowOp, conf, p, r) =>
        new GpuWindowExecMeta(windowOp, conf, p, r)
    ),
    exec[SampleExec](
      "The backend for the sample operator",
      ExecChecks((TypeSig.commonCudfTypes + TypeSig.NULL + TypeSig.STRUCT + TypeSig.MAP +
        TypeSig.ARRAY + TypeSig.DECIMAL_64).nested(), TypeSig.all),
      (sample, conf, p, r) => new GpuSampleExecMeta(sample, conf, p, r)
    ),
    ShimLoader.getSparkShims.aqeShuffleReaderExec,
    exec[FlatMapCoGroupsInPandasExec](
      "The backend for CoGrouped Aggregation Pandas UDF, it runs on CPU itself now but supports" +
        " scheduling GPU resources for the Python process when enabled",
      ExecChecks.hiddenHack(),
      (flatCoPy, conf, p, r) => new GpuFlatMapCoGroupsInPandasExecMeta(flatCoPy, conf, p, r))
        .disabledByDefault("Performance is not ideal now"),
    neverReplaceExec[AlterNamespaceSetPropertiesExec]("Namespace metadata operation"),
    neverReplaceExec[CreateNamespaceExec]("Namespace metadata operation"),
    neverReplaceExec[DescribeNamespaceExec]("Namespace metadata operation"),
    neverReplaceExec[DropNamespaceExec]("Namespace metadata operation"),
    neverReplaceExec[SetCatalogAndNamespaceExec]("Namespace metadata operation"),
    ShimLoader.getSparkShims.neverReplaceShowCurrentNamespaceCommand,
    neverReplaceExec[ShowNamespacesExec]("Namespace metadata operation"),
    neverReplaceExec[ExecutedCommandExec]("Table metadata operation"),
    neverReplaceExec[AlterTableExec]("Table metadata operation"),
    neverReplaceExec[CreateTableExec]("Table metadata operation"),
    neverReplaceExec[DeleteFromTableExec]("Table metadata operation"),
    neverReplaceExec[DescribeTableExec]("Table metadata operation"),
    neverReplaceExec[DropTableExec]("Table metadata operation"),
    neverReplaceExec[AtomicReplaceTableExec]("Table metadata operation"),
    neverReplaceExec[RefreshTableExec]("Table metadata operation"),
    neverReplaceExec[RenameTableExec]("Table metadata operation"),
    neverReplaceExec[ReplaceTableExec]("Table metadata operation"),
    neverReplaceExec[ShowTablePropertiesExec]("Table metadata operation"),
    neverReplaceExec[ShowTablesExec]("Table metadata operation"),
    neverReplaceExec[AdaptiveSparkPlanExec]("Wrapper for adaptive query plan"),
    neverReplaceExec[BroadcastQueryStageExec]("Broadcast query stage"),
    neverReplaceExec[ShuffleQueryStageExec]("Shuffle query stage")
  ).collect { case r if r != null => (r.getClassFor.asSubclass(classOf[SparkPlan]), r) }.toMap

  lazy val execs: Map[Class[_ <: SparkPlan], ExecRule[_ <: SparkPlan]] =
    commonExecs ++ ShimLoader.getSparkShims.getExecs

  def getTimeParserPolicy: TimeParserPolicy = {
    val policy = SQLConf.get.getConfString(SQLConf.LEGACY_TIME_PARSER_POLICY.key, "EXCEPTION")
    policy match {
      case "LEGACY" => LegacyTimeParserPolicy
      case "EXCEPTION" => ExceptionTimeParserPolicy
      case "CORRECTED" => CorrectedTimeParserPolicy
    }
  }

  val preRowToColProjection = TreeNodeTag[Seq[NamedExpression]]("rapids.gpu.preRowToColProcessing")

  val postColToRowProjection = TreeNodeTag[Seq[NamedExpression]](
    "rapids.gpu.postColToRowProcessing")

  def wrapAndTagPlan(plan: SparkPlan, conf: RapidsConf): SparkPlanMeta[SparkPlan] = {
    val wrap = GpuOverrides.wrapPlan(plan, conf, None)
    wrap.tagForGpu()
    wrap
  }

  private def doConvertPlan(wrap: SparkPlanMeta[SparkPlan], conf: RapidsConf,
      optimizations: Seq[Optimization]): SparkPlan = {
    val convertedPlan = wrap.convertIfNeeded()
    val sparkPlan = addSortsIfNeeded(convertedPlan, conf)
    GpuOverrides.listeners.foreach(_.optimizedPlan(wrap, sparkPlan, optimizations))
    sparkPlan
  }

  private def getOptimizations(wrap: SparkPlanMeta[SparkPlan],
      conf: RapidsConf): Seq[Optimization] = {
    if (conf.optimizerEnabled) {
      // we need to run these rules both before and after CBO because the cost
      // is impacted by forcing operators onto CPU due to other rules that we have
      wrap.runAfterTagRules()
      val optimizer = try {
        ShimLoader.newInstanceOf[Optimizer](conf.optimizerClassName)
      } catch {
        case e: Exception =>
          throw new RuntimeException(s"Failed to create optimizer ${conf.optimizerClassName}", e)
      }
      optimizer.optimize(conf, wrap)
    } else {
      Seq.empty
    }
  }

  private def addSortsIfNeeded(plan: SparkPlan, conf: RapidsConf): SparkPlan = {
    plan.transformUp {
      case operator: SparkPlan =>
        ensureOrdering(operator, conf)
    }
  }

  // copied from Spark EnsureRequirements but only does the ordering checks and
  // check to convert any SortExec added to GpuSortExec
  private def ensureOrdering(operator: SparkPlan, conf: RapidsConf): SparkPlan = {
    val requiredChildOrderings: Seq[Seq[SortOrder]] = operator.requiredChildOrdering
    var children: Seq[SparkPlan] = operator.children
    assert(requiredChildOrderings.length == children.length)

    // Now that we've performed any necessary shuffles, add sorts to guarantee output orderings:
    children = children.zip(requiredChildOrderings).map { case (child, requiredOrdering) =>
      // If child.outputOrdering already satisfies the requiredOrdering, we do not need to sort.
      if (SortOrder.orderingSatisfies(child.outputOrdering, requiredOrdering)) {
        child
      } else {
        val sort = SortExec(requiredOrdering, global = false, child = child)
        // just specifically check Sort to see if we can change Sort to GPUSort
        val sortMeta = new GpuSortMeta(sort, conf, None, new SortDataFromReplacementRule)
        sortMeta.initReasons()
        sortMeta.tagPlanForGpu()
        if (sortMeta.canThisBeReplaced) {
          sortMeta.convertToGpu()
        } else {
          sort
        }
      }
    }
    operator.withNewChildren(children)
  }

  private final class SortDataFromReplacementRule extends DataFromReplacementRule {
    override val operationName: String = "Exec"
    override def confKey = "spark.rapids.sql.exec.SortExec"

    override def getChecks: Option[TypeChecks[_]] = None
  }

  // Only run the explain and don't actually convert or run on GPU.
  def explainPotentialGpuPlan(df: DataFrame, explain: String): String = {
    val plan = df.queryExecution.executedPlan
    val conf = new RapidsConf(plan.conf)
    val updatedPlan = prepareExplainOnly(plan)
    // Here we look for subqueries to pull out and do the explain separately on them.
    val subQueryExprs = getSubQueriesFromPlan(plan)
    val preparedSubPlans = subQueryExprs.map(_.plan).map(prepareExplainOnly(_))
    val subPlanExplains = preparedSubPlans.map(explainSinglePlan(_, conf, explain))
    val topPlanExplain = explainSinglePlan(updatedPlan, conf, explain)
    (subPlanExplains :+ topPlanExplain).mkString("\n")
  }

  private def explainSinglePlan(updatedPlan: SparkPlan, conf: RapidsConf,
      explain: String): String = {
    val wrap = wrapAndTagPlan(updatedPlan, conf)
    val reasonsToNotReplaceEntirePlan = wrap.getReasonsNotToReplaceEntirePlan
    if (conf.allowDisableEntirePlan && reasonsToNotReplaceEntirePlan.nonEmpty) {
      "Can't replace any part of this plan due to: " +
        s"${reasonsToNotReplaceEntirePlan.mkString(",")}"
    } else {
      wrap.runAfterTagRules()
      wrap.tagForExplain()
      val shouldExplainAll = explain.equalsIgnoreCase("ALL")
      wrap.explain(shouldExplainAll)
    }
  }

  private def getSubqueryExpressions(e: Expression): Seq[ExecSubqueryExpression] = {
    val childExprs = e.children.flatMap(getSubqueryExpressions(_))
    val res = e match {
      case sq: ExecSubqueryExpression => Seq(sq)
      case _ => Seq.empty
    }
    childExprs ++ res
  }

  private def getSubQueriesFromPlan(plan: SparkPlan): Seq[ExecSubqueryExpression] = {
    val childPlans = plan.children.flatMap(getSubQueriesFromPlan)
    val pSubs = plan.expressions.flatMap(getSubqueryExpressions)
    childPlans ++ pSubs
  }

  private def prepareExplainOnly(plan: SparkPlan): SparkPlan = {
    // Strip out things that would have been added after our GPU plugin would have
    // processed the plan.
    // AQE we look at the input plan so pretty much just like if AQE wasn't enabled.
    val planAfter = plan.transformUp {
      case ia: InputAdapter => prepareExplainOnly(ia.child)
      case ws: WholeStageCodegenExec => prepareExplainOnly(ws.child)
      case c2r: ColumnarToRowExec => prepareExplainOnly(c2r.child)
      case re: ReusedExchangeExec => prepareExplainOnly(re.child)
      case aqe: AdaptiveSparkPlanExec =>
        prepareExplainOnly(ShimLoader.getSparkShims.getAdaptiveInputPlan(aqe))
      case sub: SubqueryExec => prepareExplainOnly(sub.child)
    }
    planAfter
  }
}

class ExplainPlanImpl extends ExplainPlanBase {
  override def explainPotentialGpuPlan(df: DataFrame, explain: String): String = {
    GpuOverrides.explainPotentialGpuPlan(df, explain)
  }
}

// work around any GpuOverride failures
object GpuOverrideUtil extends Logging {
  def tryOverride(fn: SparkPlan => SparkPlan): SparkPlan => SparkPlan = { plan =>
    val planOriginal = plan.clone()
    val failOnError = TEST_CONF.get(plan.conf) || !SUPPRESS_PLANNING_FAILURE.get(plan.conf)
    try {
      fn(plan)
    } catch {
      case NonFatal(t) if !failOnError =>
        logWarning("Failed to apply GPU overrides, falling back on the original plan: " + t, t)
        planOriginal
      case fatal: Throwable =>
        logError("Encountered an exception applying GPU overrides " + fatal, fatal)
        throw fatal
    }
  }
}

/** Tag the initial plan when AQE is enabled */
case class GpuQueryStagePrepOverrides() extends Rule[SparkPlan] with Logging {
  override def apply(sparkPlan: SparkPlan): SparkPlan = GpuOverrideUtil.tryOverride { plan =>
    // Note that we disregard the GPU plan returned here and instead rely on side effects of
    // tagging the underlying SparkPlan.
    GpuOverrides().apply(plan)
    // return the original plan which is now modified as a side-effect of invoking GpuOverrides
    plan
  }(sparkPlan)
}

case class GpuOverrides() extends Rule[SparkPlan] with Logging {

  // Spark calls this method once for the whole plan when AQE is off. When AQE is on, it
  // gets called once for each query stage (where a query stage is an `Exchange`).
  override def apply(sparkPlan: SparkPlan): SparkPlan = GpuOverrideUtil.tryOverride { plan =>
    val conf = new RapidsConf(plan.conf)
    if (conf.isSqlEnabled) {
      GpuOverrides.logDuration(conf.shouldExplain,
        t => f"Plan conversion to the GPU took $t%.2f ms") {
        val updatedPlan = if (plan.conf.adaptiveExecutionEnabled) {
          // AQE can cause Spark to inject undesired CPU shuffles into the plan because GPU and CPU
          // distribution expressions are not semantically equal.
          GpuOverrides.removeExtraneousShuffles(plan, conf)
        } else {
          plan
        }
        applyOverrides(updatedPlan, conf)
      }
    } else {
      plan
    }
  }(sparkPlan)

  private def applyOverrides(plan: SparkPlan, conf: RapidsConf): SparkPlan = {
    val wrap = GpuOverrides.wrapAndTagPlan(plan, conf)
    val reasonsToNotReplaceEntirePlan = wrap.getReasonsNotToReplaceEntirePlan
    if (conf.allowDisableEntirePlan && reasonsToNotReplaceEntirePlan.nonEmpty) {
      if (conf.shouldExplain) {
        logWarning("Can't replace any part of this plan due to: " +
            s"${reasonsToNotReplaceEntirePlan.mkString(",")}")
      }
      plan
    } else {
      val optimizations = GpuOverrides.getOptimizations(wrap, conf)
      wrap.runAfterTagRules()
      if (conf.shouldExplain) {
        wrap.tagForExplain()
        val explain = wrap.explain(conf.shouldExplainAll)
        if (explain.nonEmpty) {
          logWarning(s"\n$explain")
          if (conf.optimizerShouldExplainAll && optimizations.nonEmpty) {
            logWarning(s"Cost-based optimizations applied:\n${optimizations.mkString("\n")}")
          }
        }
      }
      GpuOverrides.doConvertPlan(wrap, conf, optimizations)
    }
  }
}<|MERGE_RESOLUTION|>--- conflicted
+++ resolved
@@ -810,12 +810,8 @@
       cudfRead = (TypeSig.commonCudfTypes + TypeSig.ARRAY + TypeSig.DECIMAL_128_FULL +
           TypeSig.STRUCT + TypeSig.MAP).nested(),
       cudfWrite = (TypeSig.commonCudfTypes + TypeSig.ARRAY +
-<<<<<<< HEAD
-          TypeSig.STRUCT + TypeSig.DECIMAL_128_FULL).nested(),
-=======
           // Note Map is not put into nested, now CUDF only support single level map
-          TypeSig.STRUCT + TypeSig.DECIMAL_64).nested() + TypeSig.MAP,
->>>>>>> e608ee7a
+          TypeSig.STRUCT + TypeSig.DECIMAL_128_FULL).nested() + TypeSig.MAP,
       sparkSig = (TypeSig.atomics + TypeSig.STRUCT + TypeSig.ARRAY + TypeSig.MAP +
           TypeSig.UDT).nested())))
 
@@ -3626,15 +3622,10 @@
     exec[ObjectHashAggregateExec](
       "The backend for hash based aggregations supporting TypedImperativeAggregate functions",
       ExecChecks(
-<<<<<<< HEAD
-        (TypeSig.commonCudfTypes + TypeSig.NULL + TypeSig.DECIMAL_128_FULL +
-          TypeSig.MAP + TypeSig.ARRAY + TypeSig.STRUCT)
-=======
         // note that binary input is allowed here but there are additional checks later on to
         // check that we have can support binary in the context of aggregate buffer conversions
-        (TypeSig.commonCudfTypes + TypeSig.NULL + TypeSig.DECIMAL_64 +
+        (TypeSig.commonCudfTypes + TypeSig.NULL + TypeSig.DECIMAL_128_FULL +
           TypeSig.MAP + TypeSig.ARRAY + TypeSig.STRUCT + TypeSig.BINARY)
->>>>>>> e608ee7a
             .nested()
             .withPsNote(TypeEnum.BINARY, "only allowed when aggregate buffers can be " +
               "converted between CPU and GPU")
@@ -3647,13 +3638,8 @@
     exec[SortAggregateExec](
       "The backend for sort based aggregations",
       ExecChecks(
-<<<<<<< HEAD
         (TypeSig.commonCudfTypes + TypeSig.NULL + TypeSig.DECIMAL_128_FULL +
-            TypeSig.MAP + TypeSig.ARRAY + TypeSig.STRUCT)
-=======
-        (TypeSig.commonCudfTypes + TypeSig.NULL + TypeSig.DECIMAL_64 +
             TypeSig.MAP + TypeSig.ARRAY + TypeSig.STRUCT + TypeSig.BINARY)
->>>>>>> e608ee7a
             .nested()
             .withPsNote(TypeEnum.BINARY, "only allowed when aggregate buffers can be " +
               "converted between CPU and GPU")
@@ -3667,13 +3653,8 @@
       "The backend for the sort operator",
       // The SortOrder TypeSig will govern what types can actually be used as sorting key data type.
       // The types below are allowed as inputs and outputs.
-<<<<<<< HEAD
-      ExecChecks((pluginSupportedOrderableSig + TypeSig.DECIMAL_128_FULL + TypeSig.ARRAY +
-          TypeSig.STRUCT + TypeSig.MAP).nested(), TypeSig.all),
-=======
-      ExecChecks(pluginSupportedOrderableSig + (TypeSig.ARRAY + TypeSig.STRUCT +
-          TypeSig.MAP + TypeSig.BINARY).nested(), TypeSig.all),
->>>>>>> e608ee7a
+      ExecChecks((pluginSupportedOrderableSig + TypeSig.DECIMAL_128_FULL + TypeSig.ARRAY + 
+          TypeSig.STRUCT +TypeSig.MAP + TypeSig.BINARY).nested(), TypeSig.all),
       (sort, conf, p, r) => new GpuSortMeta(sort, conf, p, r)),
     exec[ExpandExec](
       "The backend for the expand operator",
