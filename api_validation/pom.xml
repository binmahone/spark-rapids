<?xml version="1.0" encoding="UTF-8"?>
<!--
  Copyright (c) 2020-2021, NVIDIA CORPORATION.

  Licensed under the Apache License, Version 2.0 (the "License");
  you may not use this file except in compliance with the License.
  You may obtain a copy of the License at

     http://www.apache.org/licenses/LICENSE-2.0

  Unless required by applicable law or agreed to in writing, software
  distributed under the License is distributed on an "AS IS" BASIS,
  WITHOUT WARRANTIES OR CONDITIONS OF ANY KIND, either express or implied.
  See the License for the specific language governing permissions and
  limitations under the License.
-->
<project xmlns="http://maven.apache.org/POM/4.0.0"
         xmlns:xsi="http://www.w3.org/2001/XMLSchema-instance"
         xsi:schemaLocation="http://maven.apache.org/POM/4.0.0 http://maven.apache.org/xsd/maven-4.0.0.xsd">
    <modelVersion>4.0.0</modelVersion>

    <parent>
        <groupId>com.nvidia</groupId>
        <artifactId>rapids-4-spark-parent</artifactId>
<<<<<<< HEAD
        <version>21.06.0</version>
    </parent>
    <artifactId>rapids-4-spark-api-validation</artifactId>
    <version>21.06.0</version>
=======
        <version>21.06.1-SNAPSHOT</version>
    </parent>
    <artifactId>rapids-4-spark-api-validation</artifactId>
    <version>21.06.1-SNAPSHOT</version>
>>>>>>> d4967513

    <profiles>
        <profile>
            <id>spark301</id>
            <properties>
                <spark.version>${spark301.version}</spark.version>
            </properties>
        </profile>
        <profile>
            <id>spark311</id>
            <properties>
                <spark.version>${spark311.version}</spark.version>
            </properties>
        </profile>
        <profile>
            <id>spark320</id>
            <properties>
                <spark.version>${spark320.version}</spark.version>
            </properties>
        </profile>
    </profiles>

    <dependencies>
        <dependency>
            <groupId>org.scala-lang</groupId>
            <artifactId>scala-library</artifactId>
        </dependency>
        <dependency>
            <groupId>org.apache.spark</groupId>
            <artifactId>spark-sql_${scala.binary.version}</artifactId>
            <version>${spark.version}</version>
        </dependency>
        <dependency>
            <groupId>org.scalatest</groupId>
            <artifactId>scalatest_${scala.binary.version}</artifactId>
            <scope>test</scope>
        </dependency>
        <dependency>
            <groupId>ai.rapids</groupId>
            <artifactId>cudf</artifactId>
            <classifier>${cuda.version}</classifier>
            <scope>provided</scope>
        </dependency>
        <dependency>
            <groupId>com.nvidia</groupId>
            <artifactId>rapids-4-spark_${scala.binary.version}</artifactId>
            <version>${project.version}</version>
            <scope>provided</scope>
        </dependency>
        <dependency>
            <groupId>com.nvidia</groupId>
	        <artifactId>rapids-4-spark-shims-aggregator_${scala.binary.version}</artifactId>
<<<<<<< HEAD
            <version>21.06.0</version>
=======
            <version>21.06.1-SNAPSHOT</version>
>>>>>>> d4967513
            <scope>provided</scope>
        </dependency>
    </dependencies>

    <build>
        <plugins>
	    <plugin>
		<groupId>net.alchim31.maven</groupId>
                <artifactId>scala-maven-plugin</artifactId>
                <configuration>
			<mainClass>com.nvidia.spark.rapids.api.ApiValidation</mainClass>
                </configuration>
	    </plugin>	
        </plugins>
    </build>
</project><|MERGE_RESOLUTION|>--- conflicted
+++ resolved
@@ -22,17 +22,10 @@
     <parent>
         <groupId>com.nvidia</groupId>
         <artifactId>rapids-4-spark-parent</artifactId>
-<<<<<<< HEAD
-        <version>21.06.0</version>
-    </parent>
-    <artifactId>rapids-4-spark-api-validation</artifactId>
-    <version>21.06.0</version>
-=======
         <version>21.06.1-SNAPSHOT</version>
     </parent>
     <artifactId>rapids-4-spark-api-validation</artifactId>
     <version>21.06.1-SNAPSHOT</version>
->>>>>>> d4967513
 
     <profiles>
         <profile>
@@ -85,11 +78,7 @@
         <dependency>
             <groupId>com.nvidia</groupId>
 	        <artifactId>rapids-4-spark-shims-aggregator_${scala.binary.version}</artifactId>
-<<<<<<< HEAD
-            <version>21.06.0</version>
-=======
             <version>21.06.1-SNAPSHOT</version>
->>>>>>> d4967513
             <scope>provided</scope>
         </dependency>
     </dependencies>
