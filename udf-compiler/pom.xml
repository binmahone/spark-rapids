--- conflicted
+++ resolved
@@ -22,20 +22,12 @@
     <parent>
         <groupId>com.nvidia</groupId>
         <artifactId>rapids-4-spark-parent</artifactId>
-<<<<<<< HEAD
-        <version>23.08.2</version>
-=======
         <version>23.10.0-SNAPSHOT</version>
->>>>>>> 28aba18a
     </parent>
     <artifactId>rapids-4-spark-udf_2.12</artifactId>
     <name>RAPIDS Accelerator for Apache Spark Scala UDF Plugin</name>
     <description>The RAPIDS Scala UDF plugin for Apache Spark</description>
-<<<<<<< HEAD
-    <version>23.08.2</version>
-=======
     <version>23.10.0-SNAPSHOT</version>
->>>>>>> 28aba18a
 
     <properties>
         <rapids.compressed.artifact>false</rapids.compressed.artifact>
